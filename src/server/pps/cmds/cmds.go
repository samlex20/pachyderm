--- conflicted
+++ resolved
@@ -826,23 +826,13 @@
 				return errors.Errorf("cannot use the --all flag with an argument")
 			}
 			if len(args) == 0 && !all {
-<<<<<<< HEAD
-				return fmt.Errorf("either a pipeline name or the --all flag needs to be provided")
+				return errors.Errorf("either a pipeline name or the --all flag needs to be provided")
 			}
 			req := &ppsclient.DeletePipelineRequest{
 				All:      all,
 				Force:    force,
 				KeepRepo: keepRepo,
 			}
-=======
-				return errors.Errorf("either a pipeline name or the --all flag needs to be provided")
-			}
-			req := &ppsclient.DeletePipelineRequest{
-				All:      all,
-				Force:    force,
-				KeepRepo: keepRepo,
-			}
->>>>>>> 1297a4eb
 			if len(args) > 0 {
 				req.Pipeline = pachdclient.NewPipeline(args[0])
 			}
