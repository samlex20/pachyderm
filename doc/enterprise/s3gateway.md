--- conflicted
+++ resolved
@@ -8,9 +8,6 @@
 [Boto3](https://boto3.amazonaws.com/v1/documentation/api/latest/index.html),
 to interact with Pachyderm.
 
-<<<<<<< HEAD
-## Connecting to the s3gateway
-=======
 When you deploy `pachd`, the S3 gateway starts automatically. However, the
 S3 gateway is an enterprise feature that is only available to paid customers or
 during the free trial evaluation. You can confirm that the S3 gateway is running
@@ -19,7 +16,6 @@
 ```bash
 http://localhost:30600/
 ```
->>>>>>> 85fd03a9
 
 Through the S3 gateway, you can only interact with the `HEAD` commits of
 your Pachyderm branches that do not require authorization. If you need
