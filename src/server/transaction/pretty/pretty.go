--- conflicted
+++ resolved
@@ -106,7 +106,6 @@
 	return fmt.Sprintf("delete branch %s@%s%s", request.Branch.Repo.Name, request.Branch.Name, force)
 }
 
-<<<<<<< HEAD
 func sprintUpdateJobState(request *pps.UpdateJobStateRequest) string {
 	state := func() string {
 		switch request.State {
@@ -132,8 +131,6 @@
 	)
 }
 
-=======
->>>>>>> da658696
 func transactionRequests(
 	requests []*transaction.TransactionRequest,
 	responses []*transaction.TransactionResponse,
