package server

import (
	"bytes"
	"fmt"
	"io"
	"math/rand"
	"strings"
	"sync"
	"sync/atomic"
	"testing"
	"time"

	"golang.org/x/net/context"

	"go.pedge.io/proto/server"
	"google.golang.org/grpc"

	pclient "github.com/pachyderm/pachyderm/src/client"
	pfsclient "github.com/pachyderm/pachyderm/src/client/pfs"
	"github.com/pachyderm/pachyderm/src/client/pkg/grpcutil"
	"github.com/pachyderm/pachyderm/src/client/pkg/require"
	"github.com/pachyderm/pachyderm/src/client/pkg/shard"
	"github.com/pachyderm/pachyderm/src/client/pkg/uuid"
	"github.com/pachyderm/pachyderm/src/client/version"
	pfsserver "github.com/pachyderm/pachyderm/src/server/pfs"
	"github.com/pachyderm/pachyderm/src/server/pfs/drive"
)

const (
	shards  = 32
	servers = 4

	ALPHABET = "abcdefghijklmnopqrstuvwxyz"
)

var (
	port int32 = 30651
)

func TestBlock(t *testing.T) {
	t.Parallel()
	blockClient := getBlockClient(t)
	_, err := blockClient.CreateDiff(
		context.Background(),
		&pfsclient.DiffInfo{
			Diff: pclient.NewDiff("foo", "", 0),
		})
	require.NoError(t, err)
	_, err = blockClient.CreateDiff(
		context.Background(),
		&pfsclient.DiffInfo{
			Diff: pclient.NewDiff("foo", "c1", 0),
		})
	require.NoError(t, err)
	_, err = blockClient.CreateDiff(
		context.Background(),
		&pfsclient.DiffInfo{
			Diff: pclient.NewDiff("foo", "c2", 0),
		})
	require.NoError(t, err)
	listDiffClient, err := blockClient.ListDiff(
		context.Background(),
		&pfsclient.ListDiffRequest{Shard: 0},
	)
	require.NoError(t, err)
	var diffInfos []*pfsclient.DiffInfo
	for {
		diffInfo, err := listDiffClient.Recv()
		if err == io.EOF {
			break
		} else {
			require.NoError(t, err)
		}
		diffInfos = append(diffInfos, diffInfo)
	}
	require.Equal(t, 3, len(diffInfos))
}

func TestInvalidRepo(t *testing.T) {
	t.Parallel()
	client, _ := getClientAndServer(t)
	require.YesError(t, client.CreateRepo("/repo"))
}

func TestSimple(t *testing.T) {
	t.Parallel()
	client, server := getClientAndServer(t)

	repo := "test"
	require.NoError(t, client.CreateRepo(repo))
	commit1, err := client.StartCommit(repo, "", "")
	require.NoError(t, err)
	_, err = client.PutFile(repo, commit1.ID, "foo", strings.NewReader("foo\n"))
	require.NoError(t, err)
	require.NoError(t, client.FinishCommit(repo, commit1.ID))
	commitInfos, err := client.ListCommit([]string{repo}, nil, pclient.NONE, false, false)
	require.NoError(t, err)
	require.Equal(t, 1, len(commitInfos))
	var buffer bytes.Buffer
	require.NoError(t, client.GetFile(repo, commit1.ID, "foo", 0, 0, "", nil, &buffer))
	require.Equal(t, "foo\n", buffer.String())
	commit2, err := client.StartCommit(repo, commit1.ID, "")
	require.NoError(t, err)
	_, err = client.PutFile(repo, commit2.ID, "foo", strings.NewReader("foo\n"))
	require.NoError(t, err)
	err = client.FinishCommit(repo, commit2.ID)
	require.NoError(t, err)
	buffer = bytes.Buffer{}
	require.NoError(t, client.GetFile(repo, commit1.ID, "foo", 0, 0, "", nil, &buffer))
	require.Equal(t, "foo\n", buffer.String())
	buffer = bytes.Buffer{}
	require.NoError(t, client.GetFile(repo, commit2.ID, "foo", 0, 0, "", nil, &buffer))
	require.Equal(t, "foo\nfoo\n", buffer.String())

	// restart the server and make sure data is still there
	restartServer(server, t)
	buffer = bytes.Buffer{}
	require.NoError(t, client.GetFile(repo, commit1.ID, "foo", 0, 0, "", nil, &buffer))
	require.Equal(t, "foo\n", buffer.String())
	buffer = bytes.Buffer{}
	require.NoError(t, client.GetFile(repo, commit2.ID, "foo", 0, 0, "", nil, &buffer))
	require.Equal(t, "foo\nfoo\n", buffer.String())
}

func TestBranch(t *testing.T) {
	t.Parallel()
	client, server := getClientAndServer(t)
	repo := "test"
	require.NoError(t, client.CreateRepo(repo))
	commit1, err := client.StartCommit(repo, "", "master")
	require.NoError(t, err)
	_, err = client.PutFile(repo, "master", "foo", strings.NewReader("foo\n"))
	require.NoError(t, err)
	require.NoError(t, client.FinishCommit(repo, "master"))
	var buffer bytes.Buffer
	require.NoError(t, client.GetFile(repo, "master", "foo", 0, 0, "", nil, &buffer))
	require.Equal(t, "foo\n", buffer.String())
	branches, err := client.ListBranch(repo)
	require.NoError(t, err)
	require.Equal(t, commit1, branches[0].Commit)
	require.Equal(t, "master", branches[0].Branch)
	commit2, err := client.StartCommit(repo, "", "master")
	require.NoError(t, err)
	_, err = client.PutFile(repo, "master", "foo", strings.NewReader("foo\n"))
	require.NoError(t, err)
	err = client.FinishCommit(repo, "master")
	require.NoError(t, err)
	buffer = bytes.Buffer{}
	require.NoError(t, client.GetFile(repo, commit1.ID, "foo", 0, 0, "", nil, &buffer))
	require.Equal(t, "foo\n", buffer.String())
	buffer = bytes.Buffer{}
	require.NoError(t, client.GetFile(repo, "master", "foo", 0, 0, "", nil, &buffer))
	require.Equal(t, "foo\nfoo\n", buffer.String())
	branches, err = client.ListBranch(repo)
	require.NoError(t, err)
	require.Equal(t, commit2, branches[0].Commit)
	require.Equal(t, "master", branches[0].Branch)

	// restart the server and make sure data is still there
	restartServer(server, t)
	buffer = bytes.Buffer{}
	require.NoError(t, client.GetFile(repo, commit1.ID, "foo", 0, 0, "", nil, &buffer))
	require.Equal(t, "foo\n", buffer.String())
	buffer = bytes.Buffer{}
	require.NoError(t, client.GetFile(repo, "master", "foo", 0, 0, "", nil, &buffer))
	require.Equal(t, "foo\nfoo\n", buffer.String())
	branches, err = client.ListBranch(repo)
	require.NoError(t, err)
	require.Equal(t, commit2, branches[0].Commit)
	require.Equal(t, "master", branches[0].Branch)
}

func TestDisallowReadsDuringCommit(t *testing.T) {
	t.Parallel()
	client, server := getClientAndServer(t)
	repo := "test"
	require.NoError(t, client.CreateRepo(repo))
	commit1, err := client.StartCommit(repo, "", "")
	require.NoError(t, err)
	_, err = client.PutFile(repo, commit1.ID, "foo", strings.NewReader("foo\n"))
	require.NoError(t, err)

	// Make sure we can't get the file before the commit is finished
	var buffer bytes.Buffer
	require.YesError(t, client.GetFile(repo, commit1.ID, "foo", 0, 0, "", nil, &buffer))
	require.Equal(t, "", buffer.String())

	require.NoError(t, client.FinishCommit(repo, commit1.ID))
	buffer = bytes.Buffer{}
	require.NoError(t, client.GetFile(repo, commit1.ID, "foo", 0, 0, "", nil, &buffer))
	require.Equal(t, "foo\n", buffer.String())
	commit2, err := client.StartCommit(repo, commit1.ID, "")
	require.NoError(t, err)
	_, err = client.PutFile(repo, commit2.ID, "foo", strings.NewReader("foo\n"))
	require.NoError(t, err)
	err = client.FinishCommit(repo, commit2.ID)
	require.NoError(t, err)
	buffer = bytes.Buffer{}
	require.NoError(t, client.GetFile(repo, commit1.ID, "foo", 0, 0, "", nil, &buffer))
	require.Equal(t, "foo\n", buffer.String())
	buffer = bytes.Buffer{}
	require.NoError(t, client.GetFile(repo, commit2.ID, "foo", 0, 0, "", nil, &buffer))
	require.Equal(t, "foo\nfoo\n", buffer.String())

	// restart the server and make sure data is still there
	restartServer(server, t)
	buffer = bytes.Buffer{}
	require.NoError(t, client.GetFile(repo, commit1.ID, "foo", 0, 0, "", nil, &buffer))
	require.Equal(t, "foo\n", buffer.String())
	buffer = bytes.Buffer{}
	require.NoError(t, client.GetFile(repo, commit2.ID, "foo", 0, 0, "", nil, &buffer))
	require.Equal(t, "foo\nfoo\n", buffer.String())
}

func TestInspectRepoSimple(t *testing.T) {
	t.Parallel()
	client, _ := getClientAndServer(t)

	repo := "test"
	require.NoError(t, client.CreateRepo(repo))

	commit, err := client.StartCommit(repo, "", "")
	require.NoError(t, err)

	file1Content := "foo\n"
	_, err = client.PutFile(repo, commit.ID, "foo", strings.NewReader(file1Content))
	require.NoError(t, err)

	file2Content := "bar\n"
	_, err = client.PutFile(repo, commit.ID, "bar", strings.NewReader(file2Content))
	require.NoError(t, err)

	require.NoError(t, client.FinishCommit(repo, commit.ID))

	info, err := client.InspectRepo(repo)
	require.NoError(t, err)

	require.Equal(t, int(info.SizeBytes), len(file1Content)+len(file2Content))
}

func TestInspectRepoComplex(t *testing.T) {
	t.Parallel()
	client, _ := getClientAndServer(t)

	repo := "test"
	require.NoError(t, client.CreateRepo(repo))

	commit, err := client.StartCommit(repo, "", "")
	require.NoError(t, err)

	numFiles := 100
	minFileSize := 1000
	maxFileSize := 2000
	totalSize := 0

	for i := 0; i < numFiles; i++ {
		fileContent := generateRandomString(rand.Intn(maxFileSize-minFileSize) + minFileSize)
		fileContent += "\n"
		fileName := fmt.Sprintf("file_%d", i)
		totalSize += len(fileContent)

		_, err = client.PutFile(repo, commit.ID, fileName, strings.NewReader(fileContent))
		require.NoError(t, err)
	}

	require.NoError(t, client.FinishCommit(repo, commit.ID))

	info, err := client.InspectRepo(repo)
	require.NoError(t, err)

	require.Equal(t, int(info.SizeBytes), totalSize)

	infos, err := client.ListRepo()
	require.NoError(t, err)
	require.Equal(t, 1, len(infos))
	info = infos[0]

	require.Equal(t, int(info.SizeBytes), totalSize)
}

func TestListRepo(t *testing.T) {
	t.Parallel()
	client, server := getClientAndServer(t)

	numRepos := 10
	var repoNames []string
	for i := 0; i < numRepos; i++ {
		repo := fmt.Sprintf("repo%d", i)
		require.NoError(t, client.CreateRepo(repo))
		repoNames = append(repoNames, repo)
	}

	test := func() {
		repoInfos, err := client.ListRepo()
		require.NoError(t, err)

		for i, repoInfo := range repoInfos {
			require.Equal(t, repoNames[len(repoNames)-i-1], repoInfo.Repo.Name)
		}

		require.Equal(t, len(repoInfos), numRepos)
	}

	test()

	restartServer(server, t)

	test()
}

func TestDeleteRepo(t *testing.T) {
	t.Parallel()
	client, _ := getClientAndServer(t)

	numRepos := 10
	repoNames := make(map[string]bool)
	for i := 0; i < numRepos; i++ {
		repo := fmt.Sprintf("repo%d", i)
		require.NoError(t, client.CreateRepo(repo))
		repoNames[repo] = true
	}

	reposToRemove := 5
	for i := 0; i < reposToRemove; i++ {
		// Pick one random element from repoNames
		for repoName := range repoNames {
			require.NoError(t, client.DeleteRepo(repoName))
			delete(repoNames, repoName)
			break
		}
	}

	repoInfos, err := client.ListRepo()
	require.NoError(t, err)

	for _, repoInfo := range repoInfos {
		require.True(t, repoNames[repoInfo.Repo.Name])
	}

	require.Equal(t, len(repoInfos), numRepos-reposToRemove)
}

func TestInspectCommit(t *testing.T) {
	t.Parallel()
	client, _ := getClientAndServer(t)

	repo := "test"
	require.NoError(t, client.CreateRepo(repo))

	started := time.Now()
	commit, err := client.StartCommit(repo, "", "")
	require.NoError(t, err)

	fileContent := "foo\n"
	_, err = client.PutFile(repo, commit.ID, "foo", strings.NewReader(fileContent))
	require.NoError(t, err)

	commitInfo, err := client.InspectCommit(repo, commit.ID)
	require.NoError(t, err)

	require.Equal(t, commit, commitInfo.Commit)
	require.Equal(t, pfsclient.CommitType_COMMIT_TYPE_WRITE, commitInfo.CommitType)
	require.Equal(t, len(fileContent), int(commitInfo.SizeBytes))
	require.True(t, started.Before(commitInfo.Started.GoTime()))
	require.Nil(t, commitInfo.Finished)

	require.NoError(t, client.FinishCommit(repo, commit.ID))
	finished := time.Now()

	commitInfo, err = client.InspectCommit(repo, commit.ID)
	require.NoError(t, err)

	require.Equal(t, commit, commitInfo.Commit)
	require.Equal(t, pfsclient.CommitType_COMMIT_TYPE_READ, commitInfo.CommitType)
	require.Equal(t, len(fileContent), int(commitInfo.SizeBytes))
	require.True(t, started.Before(commitInfo.Started.GoTime()))
	require.True(t, finished.After(commitInfo.Finished.GoTime()))
}

func TestDeleteCommitFuture(t *testing.T) {
	// For when DeleteCommit gets implemented
	t.Skip()

	t.Parallel()
	client, _ := getClientAndServer(t)

	repo := "test"
	require.NoError(t, client.CreateRepo(repo))

	commit, err := client.StartCommit(repo, "", "")
	require.NoError(t, err)

	fileContent := "foo\n"
	_, err = client.PutFile(repo, commit.ID, "foo", strings.NewReader(fileContent))
	require.NoError(t, err)

	require.NoError(t, client.FinishCommit(repo, commit.ID))

	commitInfo, err := client.InspectCommit(repo, commit.ID)
	require.NotNil(t, commitInfo)

	require.NoError(t, client.DeleteCommit(repo, commit.ID))

	commitInfo, err = client.InspectCommit(repo, commit.ID)
	require.Nil(t, commitInfo)

	repoInfo, err := client.InspectRepo(repo)
	require.Equal(t, 0, repoInfo.SizeBytes)
}

func TestDeleteCommit(t *testing.T) {
	t.Parallel()
	client, _ := getClientAndServer(t)

	repo := "test"
	require.NoError(t, client.CreateRepo(repo))

	commit, err := client.StartCommit(repo, "", "")
	require.NoError(t, err)

	fileContent := "foo\n"
	_, err = client.PutFile(repo, commit.ID, "foo", strings.NewReader(fileContent))
	require.NoError(t, err)

	require.NoError(t, client.FinishCommit(repo, commit.ID))

	// Because DeleteCommit is not supported
	require.YesError(t, client.DeleteCommit(repo, commit.ID))
}

func TestPutFile(t *testing.T) {
	t.Parallel()
	client, _ := getClientAndServer(t)

	repo := "test"
	require.NoError(t, client.CreateRepo(repo))

	commit1, err := client.StartCommit(repo, "", "")
	require.NoError(t, err)
	_, err = client.PutFile(repo, commit1.ID, "foo", strings.NewReader("foo\n"))
	require.NoError(t, err)
	_, err = client.PutFile(repo, commit1.ID, "foo", strings.NewReader("foo\n"))
	require.NoError(t, err)
	_, err = client.PutFile(repo, commit1.ID, "foo/bar", strings.NewReader("foo\n"))
	require.YesError(t, err)
	require.NoError(t, client.FinishCommit(repo, commit1.ID))

	var buffer bytes.Buffer
	require.NoError(t, client.GetFile(repo, commit1.ID, "foo", 0, 0, "", nil, &buffer))
	require.Equal(t, "foo\nfoo\n", buffer.String())

	commit2, err := client.StartCommit(repo, commit1.ID, "")
	require.NoError(t, err)
	_, err = client.PutFile(repo, commit2.ID, "foo/bar", strings.NewReader("foo\n"))
	require.YesError(t, err)
	_, err = client.PutFile(repo, commit2.ID, "/bar", strings.NewReader("bar\n"))
	require.YesError(t, err) // because path starts with a slash
	require.NoError(t, client.FinishCommit(repo, commit2.ID))

	commit3, err := client.StartCommit(repo, commit2.ID, "")
	require.NoError(t, err)
	_, err = client.PutFile(repo, commit3.ID, "dir1/foo", strings.NewReader("foo\n"))
	require.NoError(t, err) // because the directory dir does not exist
	require.NoError(t, client.FinishCommit(repo, commit3.ID))

	commit4, err := client.StartCommit(repo, commit3.ID, "")
	require.NoError(t, err)
	require.NoError(t, client.MakeDirectory(repo, commit4.ID, "dir2"))
	_, err = client.PutFile(repo, commit4.ID, "dir2/bar", strings.NewReader("bar\n"))
	require.NoError(t, err)
	_, err = client.PutFile(repo, commit4.ID, "dir1", strings.NewReader("foo\n"))
	require.YesError(t, err) // because dir1 is a directory
	require.NoError(t, client.FinishCommit(repo, commit4.ID))

	var buffer2 bytes.Buffer
	require.NoError(t, client.GetFile(repo, commit4.ID, "dir2/bar", 0, 0, "", nil, &buffer2))
	require.Equal(t, "bar\n", buffer2.String())
}

func TestPutSameFileInParallel(t *testing.T) {
	t.Parallel()
	pfsClient, _ := getClientAndServer(t)

	repo := "test"
	require.NoError(t, pfsclient.CreateRepo(pfsClient, repo))

	commit, err := pfsclient.StartCommit(pfsClient, repo, "", "")
	require.NoError(t, err)
	var wg sync.WaitGroup
	for i := 0; i < 3; i++ {
		wg.Add(1)
		go func() {
			_, err = pfsclient.PutFile(pfsClient, repo, commit.ID, "foo", strings.NewReader("foo\n"))
			require.NoError(t, err)
			wg.Done()
		}()
	}
	wg.Wait()
	require.NoError(t, pfsclient.FinishCommit(pfsClient, repo, commit.ID))

	var buffer bytes.Buffer
	require.NoError(t, pfsclient.GetFile(pfsClient, repo, commit.ID, "foo", 0, 0, "", nil, &buffer))
	require.Equal(t, "foo\nfoo\nfoo\n", buffer.String())
}

func TestInspectFile(t *testing.T) {
	t.Parallel()
	client, _ := getClientAndServer(t)

	repo := "test"
	require.NoError(t, client.CreateRepo(repo))

	fileContent1 := "foo\n"
	commit1, err := client.StartCommit(repo, "", "")
	require.NoError(t, err)
	_, err = client.PutFile(repo, commit1.ID, "foo", strings.NewReader(fileContent1))
	require.NoError(t, err)
	require.NoError(t, client.FinishCommit(repo, commit1.ID))

	fileInfo, err := client.InspectFile(repo, commit1.ID, "foo", "", nil)
	require.NoError(t, err)
	require.Equal(t, commit1, fileInfo.CommitModified)
	require.Equal(t, pfsclient.FileType_FILE_TYPE_REGULAR, fileInfo.FileType)
	require.Equal(t, len(fileContent1), int(fileInfo.SizeBytes))

	fileContent2 := "barbar\n"
	commit2, err := client.StartCommit(repo, commit1.ID, "")
	require.NoError(t, err)
	_, err = client.PutFile(repo, commit2.ID, "foo", strings.NewReader(fileContent2))
	require.NoError(t, err)
	require.NoError(t, client.FinishCommit(repo, commit2.ID))

	fileInfo, err = client.InspectFile(repo, commit2.ID, "foo", commit1.ID, nil)
	require.NoError(t, err)
	require.Equal(t, commit2, fileInfo.CommitModified)
	require.Equal(t, pfsclient.FileType_FILE_TYPE_REGULAR, fileInfo.FileType)
	require.Equal(t, len(fileContent2), int(fileInfo.SizeBytes))

	fileInfo, err = client.InspectFile(repo, commit2.ID, "foo", "", nil)
	require.NoError(t, err)
	require.Equal(t, commit2, fileInfo.CommitModified)
	require.Equal(t, pfsclient.FileType_FILE_TYPE_REGULAR, fileInfo.FileType)
	require.Equal(t, len(fileContent1)+len(fileContent2), int(fileInfo.SizeBytes))

	fileContent3 := "bar\n"
	commit3, err := client.StartCommit(repo, commit2.ID, "")
	require.NoError(t, err)
	_, err = client.PutFile(repo, commit3.ID, "bar", strings.NewReader(fileContent3))
	require.NoError(t, err)
	require.NoError(t, client.FinishCommit(repo, commit3.ID))

	fileInfos, err := client.ListFile(repo, commit3.ID, "", "", nil, false)
	require.NoError(t, err)
	require.Equal(t, len(fileInfos), 2)
}

func TestListFile(t *testing.T) {
	t.Parallel()
	client, _ := getClientAndServer(t)

	repo := "test"
	require.NoError(t, client.CreateRepo(repo))

	commit, err := client.StartCommit(repo, "", "")
	require.NoError(t, err)

	fileContent1 := "foo\n"
	_, err = client.PutFile(repo, commit.ID, "dir/foo", strings.NewReader(fileContent1))
	require.NoError(t, err)

	fileContent2 := "bar\n"
	_, err = client.PutFile(repo, commit.ID, "dir/bar", strings.NewReader(fileContent2))
	require.NoError(t, err)

	require.NoError(t, client.FinishCommit(repo, commit.ID))

	fileInfos, err := client.ListFile(repo, commit.ID, "dir", "", nil, true)
	require.NoError(t, err)
	require.Equal(t, 2, len(fileInfos))
	require.True(t, fileInfos[0].File.Path == "dir/foo" && fileInfos[1].File.Path == "dir/bar" || fileInfos[0].File.Path == "dir/bar" && fileInfos[1].File.Path == "dir/foo")
	require.True(t, fileInfos[0].SizeBytes == fileInfos[1].SizeBytes && fileInfos[0].SizeBytes == uint64(len(fileContent1)))

	fileInfos, err = client.ListFile(repo, commit.ID, "dir/foo", "", nil, false)
	require.NoError(t, err)
	require.Equal(t, 1, len(fileInfos))
	require.True(t, fileInfos[0].File.Path == "dir/foo")
}

func TestDeleteFile(t *testing.T) {
	t.Parallel()
	client, _ := getClientAndServer(t)

	repo := "test"
	require.NoError(t, client.CreateRepo(repo))

	// Commit 1: Add two files; delete one file within the commit
	commit1, err := client.StartCommit(repo, "", "")
	require.NoError(t, err)

	fileContent1 := "foo\n"
	_, err = client.PutFile(repo, commit1.ID, "foo", strings.NewReader(fileContent1))
	require.NoError(t, err)

	fileContent2 := "bar\n"
	_, err = client.PutFile(repo, commit1.ID, "bar", strings.NewReader(fileContent2))
	require.NoError(t, err)

<<<<<<< HEAD
	require.NoError(t, client.DeleteFile(repo, commit1.ID, "foo"))
=======
	// The deletion should fail because the file did not exist before this commit,
	// and files written in the current commit should not be visible yet.
	require.YesError(t, pfsclient.DeleteFile(pfsClient, repo, commit1.ID, "foo"))
>>>>>>> fae98e54

	require.NoError(t, client.FinishCommit(repo, commit1.ID))

<<<<<<< HEAD
	// foo should not exist
	_, err = client.InspectFile(repo, commit1.ID, "foo", "", nil)
	require.YesError(t, err)

	// Should see one file
	fileInfos, err := client.ListFile(repo, commit1.ID, "", "", nil, false)
=======
	// foo should still be here because we can't remove a file that we are adding
	// in the same commit
	_, err = pfsclient.InspectFile(pfsClient, repo, commit1.ID, "foo", "", nil)
	require.NoError(t, err)

	// Should see two files
	fileInfos, err := pfsclient.ListFile(pfsClient, repo, commit1.ID, "", "", nil, false)
>>>>>>> fae98e54
	require.NoError(t, err)
	require.Equal(t, 2, len(fileInfos))

	// Empty commit
	commit2, err := client.StartCommit(repo, commit1.ID, "")
	require.NoError(t, err)
	require.NoError(t, client.FinishCommit(repo, commit2.ID))

<<<<<<< HEAD
	// Should still see one file
	fileInfos, err = client.ListFile(repo, commit2.ID, "", "", nil, false)
=======
	// Should still see two files
	fileInfos, err = pfsclient.ListFile(pfsClient, repo, commit2.ID, "", "", nil, false)
>>>>>>> fae98e54
	require.NoError(t, err)
	require.Equal(t, 2, len(fileInfos))

<<<<<<< HEAD
	// Delete the other file
	commit3, err := client.StartCommit(repo, commit2.ID, "")
	require.NoError(t, err)
	require.NoError(t, client.DeleteFile(repo, commit3.ID, "bar"))
	require.NoError(t, client.FinishCommit(repo, commit3.ID))

	// Should see zero files
	fileInfos, err = client.ListFile(repo, commit3.ID, "", "", nil, false)
=======
	// Delete foo
	commit3, err := pfsclient.StartCommit(pfsClient, repo, commit2.ID, "")
	require.NoError(t, err)
	require.NoError(t, pfsclient.DeleteFile(pfsClient, repo, commit3.ID, "foo"))
	require.NoError(t, pfsclient.FinishCommit(pfsClient, repo, commit3.ID))

	// Should see one files
	fileInfos, err = pfsclient.ListFile(pfsClient, repo, commit3.ID, "", "", nil, false)
>>>>>>> fae98e54
	require.NoError(t, err)
	require.Equal(t, 1, len(fileInfos))

	// The removed file should not exist
<<<<<<< HEAD
	_, err = client.InspectFile(repo, commit3.ID, "bar", "", nil)
=======
	_, err = pfsclient.InspectFile(pfsClient, repo, commit3.ID, "foo", "", nil)
>>>>>>> fae98e54
	require.YesError(t, err)
}

func TestInspectDir(t *testing.T) {
	t.Parallel()
	client, _ := getClientAndServer(t)

	repo := "test"
	require.NoError(t, client.CreateRepo(repo))

	commit1, err := client.StartCommit(repo, "", "")
	require.NoError(t, err)

	fileContent1 := "foo\n"
	_, err = client.PutFile(repo, commit1.ID, "dir/foo", strings.NewReader(fileContent1))
	require.NoError(t, err)

	require.NoError(t, client.FinishCommit(repo, commit1.ID))

	_, err = client.InspectFile(repo, commit1.ID, "dir/foo", "", nil)
	require.NoError(t, err)

	_, err = client.InspectFile(repo, commit1.ID, "dir", "", nil)
	require.NoError(t, err)

	// This is a limitation in our system: we cannot inspect .
	// . is assumed to be a directory
	// In order to be able to inspect the root directory, we have to have each
	// PutFile send a concurrent request to create an entry for ".", which is
	// a price we are not willing to pay.
	_, err = client.InspectFile(repo, commit1.ID, "", "", nil)
	require.YesError(t, err)
}

func TestDeleteDir(t *testing.T) {
	t.Parallel()
	client, _ := getClientAndServer(t)

	repo := "test"
	require.NoError(t, client.CreateRepo(repo))

	// Commit 1: Add two files into the same directory; delete the directory
	commit1, err := client.StartCommit(repo, "", "")
	require.NoError(t, err)

<<<<<<< HEAD
	fileContent1 := "foo\n"
	_, err = client.PutFile(repo, commit1.ID, "dir/foo", strings.NewReader(fileContent1))
	require.NoError(t, err)

	fileContent2 := "bar\n"
	_, err = client.PutFile(repo, commit1.ID, "dir/bar", strings.NewReader(fileContent2))
	require.NoError(t, err)

	require.NoError(t, client.DeleteFile(repo, commit1.ID, "dir"))
=======
	_, err = pfsclient.PutFile(pfsClient, repo, commit1.ID, "dir/foo", strings.NewReader("foo1"))
	require.NoError(t, err)

	_, err = pfsclient.PutFile(pfsClient, repo, commit1.ID, "dir/bar", strings.NewReader("bar1"))
	require.NoError(t, err)

	// Since the directory did not exist before this commit, this should error
	require.YesError(t, pfsclient.DeleteFile(pfsClient, repo, commit1.ID, "dir"))
>>>>>>> fae98e54

	require.NoError(t, client.FinishCommit(repo, commit1.ID))

<<<<<<< HEAD
	// Should see zero files
	fileInfos, err := client.ListFile(repo, commit1.ID, "", "", nil, false)
=======
	// Should see one directory
	fileInfos, err := pfsclient.ListFile(pfsClient, repo, commit1.ID, "", "", nil, false)
>>>>>>> fae98e54
	require.NoError(t, err)
	require.Equal(t, 1, len(fileInfos))

<<<<<<< HEAD
	// dir should not exist
	_, err = client.InspectFile(repo, commit1.ID, "dir", "", nil)
	require.YesError(t, err)

	// Commit 2: Add two files into the same directory
	commit2, err := client.StartCommit(repo, commit1.ID, "")
	require.NoError(t, err)

	_, err = client.PutFile(repo, commit2.ID, "dir/foo", strings.NewReader(fileContent1))
	require.NoError(t, err)

	_, err = client.PutFile(repo, commit2.ID, "dir/bar", strings.NewReader(fileContent2))
=======
	// dir should exist
	_, err = pfsclient.InspectFile(pfsClient, repo, commit1.ID, "dir", "", nil)
	require.NoError(t, err)

	// Commit 2: Delete the directory and add the same two files
	// The two files should reflect the new content
	commit2, err := pfsclient.StartCommit(pfsClient, repo, commit1.ID, "")
	require.NoError(t, err)

	require.NoError(t, pfsclient.DeleteFile(pfsClient, repo, commit2.ID, "dir"))

	_, err = pfsclient.PutFile(pfsClient, repo, commit2.ID, "dir/foo", strings.NewReader("foo2"))
	require.NoError(t, err)

	_, err = pfsclient.PutFile(pfsClient, repo, commit2.ID, "dir/bar", strings.NewReader("bar2"))
>>>>>>> fae98e54
	require.NoError(t, err)

	require.NoError(t, client.FinishCommit(repo, commit2.ID))

	// Should see two files
	fileInfos, err = client.ListFile(repo, commit2.ID, "dir", "", nil, false)
	require.NoError(t, err)
	require.Equal(t, 2, len(fileInfos))

	var buffer bytes.Buffer
	require.NoError(t, pfsclient.GetFile(pfsClient, repo, commit2.ID, "dir/foo", 0, 0, "", nil, &buffer))
	require.Equal(t, "foo2", buffer.String())

	var buffer2 bytes.Buffer
	require.NoError(t, pfsclient.GetFile(pfsClient, repo, commit2.ID, "dir/bar", 0, 0, "", nil, &buffer2))
	require.Equal(t, "bar2", buffer2.String())

	// Commit 3: delete the directory
	commit3, err := client.StartCommit(repo, commit2.ID, "")
	require.NoError(t, err)

	require.NoError(t, client.DeleteFile(repo, commit3.ID, "dir"))

	require.NoError(t, client.FinishCommit(repo, commit3.ID))

	// Should see zero files
	fileInfos, err = client.ListFile(repo, commit3.ID, "", "", nil, false)
	require.NoError(t, err)
	require.Equal(t, 0, len(fileInfos))

	// TODO: test deleting "."
}

func TestListCommit(t *testing.T) {
	t.Parallel()
	client, _ := getClientAndServer(t)

	repo := "test"
	require.NoError(t, client.CreateRepo(repo))

	commit, err := client.StartCommit(repo, "", "")
	require.NoError(t, err)

	fileContent1 := "foo\n"
	_, err = client.PutFile(repo, commit.ID, "foo", strings.NewReader(fileContent1))
	require.NoError(t, err)

	require.NoError(t, client.FinishCommit(repo, commit.ID))

	commitInfos, err := client.ListCommit([]string{repo}, nil, pclient.NONE, false, false)
	require.NoError(t, err)
	require.Equal(t, 1, len(commitInfos))

	// test the block behaviour
	ch := make(chan bool)
	go func() {
		_, err = client.ListCommit([]string{repo}, []string{commit.ID}, pclient.NONE, true, false)
		close(ch)
	}()

	time.Sleep(time.Second)
	select {
	case <-ch:
		t.Fatal("ListCommit should not have returned")
	default:
	}

	commit2, err := client.StartCommit(repo, commit.ID, "")
	require.NoError(t, err)

	require.NoError(t, client.FinishCommit(repo, commit2.ID))

	time.Sleep(time.Second)
	select {
	case <-ch:
	default:
		t.Fatal("ListCommit should have returned")
	}

	// test that cancelled commits are not listed
	commit3, err := client.StartCommit(repo, commit2.ID, "")
	require.NoError(t, err)

	require.NoError(t, client.CancelCommit(repo, commit3.ID))
	commitInfos, err = client.ListCommit([]string{repo}, nil, pclient.NONE, false, false)
	require.NoError(t, err)
	require.Equal(t, 2, len(commitInfos))
	commitInfos, err = client.ListCommit([]string{repo}, nil, pclient.NONE, false, true)
	require.NoError(t, err)
	require.Equal(t, 3, len(commitInfos))
	require.Equal(t, commit3, commitInfos[0].Commit)
}

func TestOffsetRead(t *testing.T) {
	t.Parallel()
	client, _ := getClientAndServer(t)
	repo := "TestOffsetRead"
	require.NoError(t, client.CreateRepo(repo))
	_, err := client.StartCommit(repo, "", "master")
	require.NoError(t, err)
	fileData := "foo\n"
	_, err = client.PutFile(repo, "master", "foo", strings.NewReader(fileData))
	require.NoError(t, err)
	_, err = client.PutFile(repo, "master", "foo", strings.NewReader(fileData))
	require.NoError(t, err)
	require.NoError(t, client.FinishCommit(repo, "master"))
	var buffer bytes.Buffer
	require.NoError(t, client.GetFile(repo, "master", "foo", int64(len(fileData)*2)+1, 0, "", nil, &buffer))
	require.Equal(t, "", buffer.String())
}

func TestUnsafeOperations(t *testing.T) {
	t.Parallel()
	pfsClient, _ := getClientAndServer(t)
	repo := "TestUnsafeOperations"
	require.NoError(t, pfsclient.CreateRepo(pfsClient, repo))

	_, err := pfsclient.StartCommit(pfsClient, repo, "", "master")
	require.NoError(t, err)

	fileData := "foo"
	_, err = pfsclient.PutFile(pfsClient, repo, "master", "foo", strings.NewReader(fileData))
	require.NoError(t, err)

	// A safe read should not be able to see the file
	var buffer bytes.Buffer
	require.YesError(t, pfsclient.GetFile(pfsClient, repo, "master", "foo", 0, 0, "", nil, &buffer))

	// An unsafe read should
	var buffer2 bytes.Buffer
	require.NoError(t, pfsclient.GetFileUnsafe(pfsClient, repo, "master", "foo", 0, 0, "", nil, &buffer2))
	require.Equal(t, "foo", buffer2.String())

	fileInfo, err := pfsclient.InspectFile(pfsClient, repo, "master", "foo", "", nil)
	require.YesError(t, err)

	fileInfo, err = pfsclient.InspectFileUnsafe(pfsClient, repo, "master", "foo", "", nil)
	require.NoError(t, err)
	require.Equal(t, 3, int(fileInfo.SizeBytes))

	fileInfos, err := pfsclient.ListFile(pfsClient, repo, "master", "", "", nil, true)
	require.NoError(t, err)
	require.Equal(t, 0, len(fileInfos))

	fileInfos, err = pfsclient.ListFileUnsafe(pfsClient, repo, "master", "", "", nil, true)
	require.NoError(t, err)
	require.Equal(t, 1, len(fileInfos))

	require.NoError(t, pfsclient.FinishCommit(pfsClient, repo, "master"))
}

// FinishCommit should block until the parent has been finished
func TestFinishCommit(t *testing.T) {
	t.Parallel()

	client, _ := getClientAndServer(t)
	repo := "TestFinishCommit"

	require.NoError(t, client.CreateRepo(repo))

	commit1, err := client.StartCommit(repo, "", "")
	require.NoError(t, err)

	commit2, err := client.StartCommit(repo, commit1.ID, "")
	require.NoError(t, err)

	ch := make(chan bool)
	go func() {
		require.NoError(t, client.FinishCommit(repo, commit2.ID))
		close(ch)
	}()

	time.Sleep(time.Second * 2)
	select {
	case <-ch:
		t.Fatalf("should block, since the parent commit has not been finished")
	default:
	}

	require.NoError(t, client.FinishCommit(repo, commit1.ID))

	time.Sleep(time.Second * 2)
	select {
	case <-ch:
	default:
		t.Fatalf("should not block, since the parent commit has been finished")
	}
}

// If a commit's parent has been cancelled, the commit should be cancelled too
func TestFinishCommitParentCancelled(t *testing.T) {
	t.Parallel()

	client, _ := getClientAndServer(t)
	repo := "TestFinishCommitParentCancelled"

	require.NoError(t, client.CreateRepo(repo))

	commit1, err := client.StartCommit(repo, "", "")
	require.NoError(t, err)

	commit2, err := client.StartCommit(repo, commit1.ID, "")
	require.NoError(t, err)

	ch := make(chan bool)
	go func() {
		require.NoError(t, client.FinishCommit(repo, commit2.ID))
		close(ch)
	}()

	require.NoError(t, client.CancelCommit(repo, commit1.ID))

	time.Sleep(time.Second * 2)
	select {
	case <-ch:
	default:
		t.Fatalf("should not block, since the parent commit has been finished")
	}

	commit2Info, err := client.InspectCommit(repo, commit2.ID)
	require.True(t, commit2Info.Cancelled)

	commit3, err := client.StartCommit(repo, commit2.ID, "")
	require.NoError(t, err)
	require.NoError(t, client.FinishCommit(repo, commit3.ID))
	commit3Info, err := client.InspectCommit(repo, commit3.ID)
	require.True(t, commit3Info.Cancelled)
}

func TestHandleRace(t *testing.T) {
	t.Parallel()
	client, _ := getClientAndServer(t)

	repo := "test"
	require.NoError(t, client.CreateRepo(repo))
	commit, err := client.StartCommit(repo, "", "")
	require.NoError(t, err)
	writer1, err := client.PutFileWriter(repo, commit.ID, "foo", "handle1")
	require.NoError(t, err)
	_, err = writer1.Write([]byte("foo"))
	require.NoError(t, err)
	writer2, err := client.PutFileWriter(repo, commit.ID, "foo", "handle2")
	require.NoError(t, err)
	_, err = writer2.Write([]byte("bar"))
	require.NoError(t, err)
	require.NoError(t, writer2.Close())
	_, err = writer1.Write([]byte("foo"))
	require.NoError(t, err)
	require.NoError(t, writer1.Close())
	require.NoError(t, client.FinishCommit(repo, commit.ID))
	var buffer bytes.Buffer
	require.NoError(t, client.GetFile(repo, commit.ID, "foo", 0, 0, "", nil, &buffer))
	require.EqualOneOf(t, []interface{}{"foofoobar", "barfoofoo"}, buffer.String())
}

func Test0Modulus(t *testing.T) {
	t.Parallel()
	client, _ := getClientAndServer(t)
	repo := "test"
	require.NoError(t, client.CreateRepo(repo))
	commit, err := client.StartCommit(repo, "", "")
	require.NoError(t, err)
	_, err = client.PutFile(repo, commit.ID, "foo", strings.NewReader("foo\n"))
	require.NoError(t, err)
	require.NoError(t, client.FinishCommit(repo, commit.ID))
	zeroModulusShard := &pfsclient.Shard{}
	fileInfo, err := client.InspectFile(repo, commit.ID, "foo", "", zeroModulusShard)
	require.NoError(t, err)
	require.Equal(t, uint64(4), fileInfo.SizeBytes)
	var buffer bytes.Buffer
	require.NoError(t, client.GetFile(repo, commit.ID, "foo", 0, 0, "", zeroModulusShard, &buffer))
	require.Equal(t, 4, buffer.Len())
	fileInfos, err := client.ListFile(repo, commit.ID, "", "", zeroModulusShard, false)
	require.NoError(t, err)
	require.Equal(t, 1, len(fileInfos))
	require.Equal(t, uint64(4), fileInfos[0].SizeBytes)
}

func generateRandomString(n int) string {
	b := make([]byte, n)
	for i := range b {
		b[i] = ALPHABET[rand.Intn(len(ALPHABET))]
	}
	return string(b)
}

func getBlockClient(t *testing.T) pfsclient.BlockAPIClient {
	localPort := atomic.AddInt32(&port, 1)
	address := fmt.Sprintf("localhost:%d", localPort)
	root := uniqueString("/tmp/pach_test/run")
	t.Logf("root %s", root)
	blockAPIServer, err := NewLocalBlockAPIServer(root)
	require.NoError(t, err)
	ready := make(chan bool)
	go func() {
		err := protoserver.Serve(
			func(s *grpc.Server) {
				pfsclient.RegisterBlockAPIServer(s, blockAPIServer)
				close(ready)
			},
			protoserver.ServeOptions{Version: version.Version},
			protoserver.ServeEnv{GRPCPort: uint16(localPort)},
		)
		require.NoError(t, err)
	}()
	<-ready
	clientConn, err := grpc.Dial(address, grpc.WithInsecure())
	return pfsclient.NewBlockAPIClient(clientConn)
}

func runServers(t *testing.T, port int32, apiServer pfsclient.APIServer,
	internalAPIServer pfsclient.InternalAPIServer, blockAPIServer pfsclient.BlockAPIServer) {
	ready := make(chan bool)
	go func() {
		err := protoserver.Serve(
			func(s *grpc.Server) {
				pfsclient.RegisterAPIServer(s, apiServer)
				pfsclient.RegisterInternalAPIServer(s, internalAPIServer)
				pfsclient.RegisterBlockAPIServer(s, blockAPIServer)
				close(ready)
			},
			protoserver.ServeOptions{Version: version.Version},
			protoserver.ServeEnv{GRPCPort: uint16(port)},
		)
		require.NoError(t, err)
	}()
	<-ready
}

func getClientAndServer(t *testing.T) (pclient.APIClient, []*internalAPIServer) {
	root := uniqueString("/tmp/pach_test/run")
	t.Logf("root %s", root)
	var ports []int32
	for i := 0; i < servers; i++ {
		ports = append(ports, atomic.AddInt32(&port, 1))
	}
	var addresses []string
	for _, port := range ports {
		addresses = append(addresses, fmt.Sprintf("localhost:%d", port))
	}
	sharder := shard.NewLocalSharder(addresses, shards)
	var internalAPIServers []*internalAPIServer
	for i, port := range ports {
		address := addresses[i]
		driver, err := drive.NewDriver(address)
		require.NoError(t, err)
		blockAPIServer, err := NewLocalBlockAPIServer(root)
		require.NoError(t, err)
		hasher := pfsserver.NewHasher(shards, 1)
		dialer := grpcutil.NewDialer(grpc.WithInsecure())
		apiServer := NewAPIServer(hasher, shard.NewRouter(sharder, dialer, address))
		internalAPIServer := newInternalAPIServer(hasher, shard.NewRouter(sharder, dialer, address), driver)
		internalAPIServers = append(internalAPIServers, internalAPIServer)
		runServers(t, port, apiServer, internalAPIServer, blockAPIServer)
		for i := 0; i < shards; i++ {
			require.NoError(t, internalAPIServer.AddShard(uint64(i)))
		}
	}
	clientConn, err := grpc.Dial(addresses[0], grpc.WithInsecure())
	require.NoError(t, err)
	return pclient.APIClient{PfsAPIClient: pfsclient.NewAPIClient(clientConn)}, internalAPIServers
}

func restartServer(servers []*internalAPIServer, t *testing.T) {
	var wg sync.WaitGroup
	defer wg.Wait()
	for _, server := range servers {
		server := server
		for i := 0; i < shards; i++ {
			i := i
			wg.Add(1)
			go func() {
				defer wg.Done()
				require.NoError(t, server.DeleteShard(uint64(i)))
				require.NoError(t, server.AddShard(uint64(i)))
			}()
		}
	}
}

func uniqueString(prefix string) string {
	return prefix + "." + uuid.NewWithoutDashes()[0:12]
}<|MERGE_RESOLUTION|>--- conflicted
+++ resolved
@@ -480,27 +480,27 @@
 
 func TestPutSameFileInParallel(t *testing.T) {
 	t.Parallel()
-	pfsClient, _ := getClientAndServer(t)
-
-	repo := "test"
-	require.NoError(t, pfsclient.CreateRepo(pfsClient, repo))
-
-	commit, err := pfsclient.StartCommit(pfsClient, repo, "", "")
+	client, _ := getClientAndServer(t)
+
+	repo := "test"
+	require.NoError(t, client.CreateRepo(repo))
+
+	commit, err := client.StartCommit(repo, "", "")
 	require.NoError(t, err)
 	var wg sync.WaitGroup
 	for i := 0; i < 3; i++ {
 		wg.Add(1)
 		go func() {
-			_, err = pfsclient.PutFile(pfsClient, repo, commit.ID, "foo", strings.NewReader("foo\n"))
+			_, err = client.PutFile(repo, commit.ID, "foo", strings.NewReader("foo\n"))
 			require.NoError(t, err)
 			wg.Done()
 		}()
 	}
 	wg.Wait()
-	require.NoError(t, pfsclient.FinishCommit(pfsClient, repo, commit.ID))
+	require.NoError(t, client.FinishCommit(repo, commit.ID))
 
 	var buffer bytes.Buffer
-	require.NoError(t, pfsclient.GetFile(pfsClient, repo, commit.ID, "foo", 0, 0, "", nil, &buffer))
+	require.NoError(t, client.GetFile(repo, commit.ID, "foo", 0, 0, "", nil, &buffer))
 	require.Equal(t, "foo\nfoo\nfoo\n", buffer.String())
 }
 
@@ -606,32 +606,19 @@
 	_, err = client.PutFile(repo, commit1.ID, "bar", strings.NewReader(fileContent2))
 	require.NoError(t, err)
 
-<<<<<<< HEAD
-	require.NoError(t, client.DeleteFile(repo, commit1.ID, "foo"))
-=======
 	// The deletion should fail because the file did not exist before this commit,
 	// and files written in the current commit should not be visible yet.
-	require.YesError(t, pfsclient.DeleteFile(pfsClient, repo, commit1.ID, "foo"))
->>>>>>> fae98e54
+	require.YesError(t, client.DeleteFile(repo, commit1.ID, "foo"))
 
 	require.NoError(t, client.FinishCommit(repo, commit1.ID))
 
-<<<<<<< HEAD
-	// foo should not exist
-	_, err = client.InspectFile(repo, commit1.ID, "foo", "", nil)
-	require.YesError(t, err)
-
-	// Should see one file
-	fileInfos, err := client.ListFile(repo, commit1.ID, "", "", nil, false)
-=======
 	// foo should still be here because we can't remove a file that we are adding
 	// in the same commit
-	_, err = pfsclient.InspectFile(pfsClient, repo, commit1.ID, "foo", "", nil)
+	_, err = client.InspectFile(repo, commit1.ID, "foo", "", nil)
 	require.NoError(t, err)
 
 	// Should see two files
-	fileInfos, err := pfsclient.ListFile(pfsClient, repo, commit1.ID, "", "", nil, false)
->>>>>>> fae98e54
+	fileInfos, err := client.ListFile(repo, commit1.ID, "", "", nil, false)
 	require.NoError(t, err)
 	require.Equal(t, 2, len(fileInfos))
 
@@ -640,44 +627,24 @@
 	require.NoError(t, err)
 	require.NoError(t, client.FinishCommit(repo, commit2.ID))
 
-<<<<<<< HEAD
-	// Should still see one file
+	// Should still see two files
 	fileInfos, err = client.ListFile(repo, commit2.ID, "", "", nil, false)
-=======
-	// Should still see two files
-	fileInfos, err = pfsclient.ListFile(pfsClient, repo, commit2.ID, "", "", nil, false)
->>>>>>> fae98e54
 	require.NoError(t, err)
 	require.Equal(t, 2, len(fileInfos))
 
-<<<<<<< HEAD
-	// Delete the other file
+	// Delete foo
 	commit3, err := client.StartCommit(repo, commit2.ID, "")
 	require.NoError(t, err)
-	require.NoError(t, client.DeleteFile(repo, commit3.ID, "bar"))
+	require.NoError(t, client.DeleteFile(repo, commit3.ID, "foo"))
 	require.NoError(t, client.FinishCommit(repo, commit3.ID))
 
-	// Should see zero files
+	// Should see one file
 	fileInfos, err = client.ListFile(repo, commit3.ID, "", "", nil, false)
-=======
-	// Delete foo
-	commit3, err := pfsclient.StartCommit(pfsClient, repo, commit2.ID, "")
-	require.NoError(t, err)
-	require.NoError(t, pfsclient.DeleteFile(pfsClient, repo, commit3.ID, "foo"))
-	require.NoError(t, pfsclient.FinishCommit(pfsClient, repo, commit3.ID))
-
-	// Should see one files
-	fileInfos, err = pfsclient.ListFile(pfsClient, repo, commit3.ID, "", "", nil, false)
->>>>>>> fae98e54
 	require.NoError(t, err)
 	require.Equal(t, 1, len(fileInfos))
 
 	// The removed file should not exist
-<<<<<<< HEAD
-	_, err = client.InspectFile(repo, commit3.ID, "bar", "", nil)
-=======
-	_, err = pfsclient.InspectFile(pfsClient, repo, commit3.ID, "foo", "", nil)
->>>>>>> fae98e54
+	_, err = client.InspectFile(repo, commit3.ID, "foo", "", nil)
 	require.YesError(t, err)
 }
 
@@ -723,69 +690,37 @@
 	commit1, err := client.StartCommit(repo, "", "")
 	require.NoError(t, err)
 
-<<<<<<< HEAD
-	fileContent1 := "foo\n"
-	_, err = client.PutFile(repo, commit1.ID, "dir/foo", strings.NewReader(fileContent1))
-	require.NoError(t, err)
-
-	fileContent2 := "bar\n"
-	_, err = client.PutFile(repo, commit1.ID, "dir/bar", strings.NewReader(fileContent2))
-	require.NoError(t, err)
-
-	require.NoError(t, client.DeleteFile(repo, commit1.ID, "dir"))
-=======
-	_, err = pfsclient.PutFile(pfsClient, repo, commit1.ID, "dir/foo", strings.NewReader("foo1"))
-	require.NoError(t, err)
-
-	_, err = pfsclient.PutFile(pfsClient, repo, commit1.ID, "dir/bar", strings.NewReader("bar1"))
+	_, err = client.PutFile(repo, commit1.ID, "dir/foo", strings.NewReader("foo1"))
+	require.NoError(t, err)
+
+	_, err = client.PutFile(repo, commit1.ID, "dir/bar", strings.NewReader("bar1"))
 	require.NoError(t, err)
 
 	// Since the directory did not exist before this commit, this should error
-	require.YesError(t, pfsclient.DeleteFile(pfsClient, repo, commit1.ID, "dir"))
->>>>>>> fae98e54
+	require.YesError(t, client.DeleteFile(repo, commit1.ID, "dir"))
 
 	require.NoError(t, client.FinishCommit(repo, commit1.ID))
 
-<<<<<<< HEAD
-	// Should see zero files
+	// Should see one directory
 	fileInfos, err := client.ListFile(repo, commit1.ID, "", "", nil, false)
-=======
-	// Should see one directory
-	fileInfos, err := pfsclient.ListFile(pfsClient, repo, commit1.ID, "", "", nil, false)
->>>>>>> fae98e54
 	require.NoError(t, err)
 	require.Equal(t, 1, len(fileInfos))
 
-<<<<<<< HEAD
 	// dir should not exist
 	_, err = client.InspectFile(repo, commit1.ID, "dir", "", nil)
-	require.YesError(t, err)
-
-	// Commit 2: Add two files into the same directory
-	commit2, err := client.StartCommit(repo, commit1.ID, "")
-	require.NoError(t, err)
-
-	_, err = client.PutFile(repo, commit2.ID, "dir/foo", strings.NewReader(fileContent1))
-	require.NoError(t, err)
-
-	_, err = client.PutFile(repo, commit2.ID, "dir/bar", strings.NewReader(fileContent2))
-=======
-	// dir should exist
-	_, err = pfsclient.InspectFile(pfsClient, repo, commit1.ID, "dir", "", nil)
 	require.NoError(t, err)
 
 	// Commit 2: Delete the directory and add the same two files
 	// The two files should reflect the new content
-	commit2, err := pfsclient.StartCommit(pfsClient, repo, commit1.ID, "")
-	require.NoError(t, err)
-
-	require.NoError(t, pfsclient.DeleteFile(pfsClient, repo, commit2.ID, "dir"))
-
-	_, err = pfsclient.PutFile(pfsClient, repo, commit2.ID, "dir/foo", strings.NewReader("foo2"))
-	require.NoError(t, err)
-
-	_, err = pfsclient.PutFile(pfsClient, repo, commit2.ID, "dir/bar", strings.NewReader("bar2"))
->>>>>>> fae98e54
+	commit2, err := client.StartCommit(repo, commit1.ID, "")
+	require.NoError(t, err)
+
+	require.NoError(t, client.DeleteFile(repo, commit2.ID, "dir"))
+
+	_, err = client.PutFile(repo, commit2.ID, "dir/foo", strings.NewReader("foo2"))
+	require.NoError(t, err)
+
+	_, err = client.PutFile(repo, commit2.ID, "dir/bar", strings.NewReader("bar2"))
 	require.NoError(t, err)
 
 	require.NoError(t, client.FinishCommit(repo, commit2.ID))
@@ -796,11 +731,11 @@
 	require.Equal(t, 2, len(fileInfos))
 
 	var buffer bytes.Buffer
-	require.NoError(t, pfsclient.GetFile(pfsClient, repo, commit2.ID, "dir/foo", 0, 0, "", nil, &buffer))
+	require.NoError(t, client.GetFile(repo, commit2.ID, "dir/foo", 0, 0, "", nil, &buffer))
 	require.Equal(t, "foo2", buffer.String())
 
 	var buffer2 bytes.Buffer
-	require.NoError(t, pfsclient.GetFile(pfsClient, repo, commit2.ID, "dir/bar", 0, 0, "", nil, &buffer2))
+	require.NoError(t, client.GetFile(repo, commit2.ID, "dir/bar", 0, 0, "", nil, &buffer2))
 	require.Equal(t, "bar2", buffer2.String())
 
 	// Commit 3: delete the directory
@@ -899,42 +834,42 @@
 
 func TestUnsafeOperations(t *testing.T) {
 	t.Parallel()
-	pfsClient, _ := getClientAndServer(t)
+	client, _ := getClientAndServer(t)
 	repo := "TestUnsafeOperations"
-	require.NoError(t, pfsclient.CreateRepo(pfsClient, repo))
-
-	_, err := pfsclient.StartCommit(pfsClient, repo, "", "master")
+	require.NoError(t, client.CreateRepo(repo))
+
+	_, err := client.StartCommit(repo, "", "master")
 	require.NoError(t, err)
 
 	fileData := "foo"
-	_, err = pfsclient.PutFile(pfsClient, repo, "master", "foo", strings.NewReader(fileData))
+	_, err = client.PutFile(repo, "master", "foo", strings.NewReader(fileData))
 	require.NoError(t, err)
 
 	// A safe read should not be able to see the file
 	var buffer bytes.Buffer
-	require.YesError(t, pfsclient.GetFile(pfsClient, repo, "master", "foo", 0, 0, "", nil, &buffer))
+	require.YesError(t, client.GetFile(repo, "master", "foo", 0, 0, "", nil, &buffer))
 
 	// An unsafe read should
 	var buffer2 bytes.Buffer
-	require.NoError(t, pfsclient.GetFileUnsafe(pfsClient, repo, "master", "foo", 0, 0, "", nil, &buffer2))
+	require.NoError(t, client.GetFileUnsafe(repo, "master", "foo", 0, 0, "", nil, &buffer2))
 	require.Equal(t, "foo", buffer2.String())
 
-	fileInfo, err := pfsclient.InspectFile(pfsClient, repo, "master", "foo", "", nil)
+	fileInfo, err := client.InspectFile(repo, "master", "foo", "", nil)
 	require.YesError(t, err)
 
-	fileInfo, err = pfsclient.InspectFileUnsafe(pfsClient, repo, "master", "foo", "", nil)
+	fileInfo, err = client.InspectFileUnsafe(repo, "master", "foo", "", nil)
 	require.NoError(t, err)
 	require.Equal(t, 3, int(fileInfo.SizeBytes))
 
-	fileInfos, err := pfsclient.ListFile(pfsClient, repo, "master", "", "", nil, true)
+	fileInfos, err := client.ListFile(repo, "master", "", "", nil, true)
 	require.NoError(t, err)
 	require.Equal(t, 0, len(fileInfos))
 
-	fileInfos, err = pfsclient.ListFileUnsafe(pfsClient, repo, "master", "", "", nil, true)
+	fileInfos, err = client.ListFileUnsafe(repo, "master", "", "", nil, true)
 	require.NoError(t, err)
 	require.Equal(t, 1, len(fileInfos))
 
-	require.NoError(t, pfsclient.FinishCommit(pfsClient, repo, "master"))
+	require.NoError(t, client.FinishCommit(repo, "master"))
 }
 
 // FinishCommit should block until the parent has been finished
