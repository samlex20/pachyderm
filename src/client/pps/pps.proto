syntax = "proto3";
package pps;

import "google/protobuf/empty.proto";
import "google/protobuf/timestamp.proto";
import "google/protobuf/duration.proto";

import "gogoproto/gogo.proto";

import "client/pfs/pfs.proto";

option go_package = "pps";

message Secret {
    // Name must be the name of the secret in kubernetes.
    string name = 1;
    string mount_path = 2;
}

message Transform {
  string image = 1;
  repeated string cmd = 2;
  map<string, string> env = 3;
  repeated Secret secrets = 4;
  repeated string image_pull_secrets = 9;
  repeated string stdin = 5;
  repeated int64 accept_return_code = 6;
  bool debug = 7;
}

message Egress {
  string URL = 1;
}

message Job {
  string id = 1 [(gogoproto.customname) = "ID"];
}

enum JobState {
  JOB_STARTING = 0;
  JOB_RUNNING = 1;
  JOB_FAILURE = 2;
  JOB_SUCCESS = 3;
  JOB_STOPPED = 4;
}

message Service {
  int32 internal_port = 1;
  int32 external_port = 2;
};

message JobInput {
  string name = 4;
  pfs.Commit commit = 1;
  string glob = 2;
  bool lazy = 3;
}

message ParallelismSpec {
  // Which Parallelism strategy to use. Depending on the value of
  // 'strategy', other messages in the spec will or will not be set.
  enum Strategy {
    CONSTANT = 0;
    COEFFICIENT = 1;
  }
  Strategy strategy = 1;

  // If 'strategy' is set to CONSTANT, then the field 'constant' is used.
  //
  // Starts the pipeline/job with a 'constant' workers, unless 'constant' is
  // zero. If 'constant' is zero (which is the zero value of ParallelismSpec),
  // then Pachyderm will choose the number of workers that is started,
  // (currently it chooses the number of workers in the cluster)
  uint64 constant = 2;

  // If 'strategy' is set to COEFFICIENT, then the field 'coefficient' is used.
  //
  // Starts the pipeline/job with number of workers equal to 'coefficient' * N,
  // where N is the number of nodes in the kubernetes cluster.
  //
  // For example, if each Kubernetes node has four CPUs, you might set
  // 'coefficient' to four, so that there are four Pachyderm workers per
  // Kubernetes node, and each Pachyderm worker gets one CPU. If you want to
  // reserve half the nodes in your cluster for other tasks, you might set
  // 'coefficient' to 0.5.
  double coefficient = 3;
}

message Datum {
  // This file's absolute path within its pfs repo.
  string path = 4;

  // This file's hash
  bytes hash = 5;
}

message WorkerStatus {
  string worker_id = 1 [(gogoproto.customname) = "WorkerID"];
  string job_id = 2 [(gogoproto.customname) = "JobID"];
  repeated pps.Datum data = 3;
  // Started is the time processing on the current datum began.
  google.protobuf.Timestamp started = 4;
}

message JobInfo {
  reserved 4;
  Job job = 1;
  Transform transform = 2;
  string pipeline_id = 19 [(gogoproto.customname) = "PipelineID"];
  Pipeline pipeline = 3;
  uint64 pipeline_version = 13;
  ParallelismSpec parallelism_spec = 12;
  repeated JobInput inputs = 5;
  Egress egress = 15;
  Job parent_job = 6;
  google.protobuf.Timestamp started = 7;
  google.protobuf.Timestamp finished = 8;
  pfs.Commit output_commit = 9;
  JobState state = 10;
  Service service = 14;
  bool stopped = 16;
  pfs.Repo outputRepo = 18;
  string outputBranch = 17;
  uint64 restart = 20;
  int64 data_processed = 22;
  int64 data_total = 23;
<<<<<<< HEAD
  ResourceSpec resources = 24;
=======
  repeated WorkerStatus worker_status = 24;
>>>>>>> 4a5b3610
}

enum WorkerState {
  POD_RUNNING = 0;
  POD_SUCCESS = 1;
  POD_FAILED = 2;
}

message Worker {
  string name = 1;
  WorkerState state = 2;
}

message JobInfos {
  repeated JobInfo job_info = 1;
}

message Pipeline {
  string name = 1;
}

message PipelineInput {
  string name = 5;
  pfs.Repo repo = 1;
  string branch = 2;
  string glob = 3;
  bool lazy = 4;
  pfs.Commit from = 6;
}

enum PipelineState {
    // When the pipeline is not ready to be triggered by commits.
    // This happens when either 1) a pipeline has been created but not
    // yet picked up by a PPS server, or 2) the pipeline does not have
    // any inputs and is meant to be triggered manually
    PIPELINE_STARTING = 0;
    // After this pipeline is picked up by a pachd node.  This is the normal
    // state of a pipeline.
    PIPELINE_RUNNING = 1;
    // After some error caused runPipeline to exit, but before the
    // pipeline is re-run.  This is when the exponential backoff is
    // in effect.
    PIPELINE_RESTARTING = 2;
    // We have retried too many times and we have given up on this pipeline.
    PIPELINE_FAILURE = 3;
    // The pipeline has been explicitly stopped by the user.
    PIPELINE_STOPPED = 4;
}

<<<<<<< HEAD
// GCPolicy describes when jobs can be garbage-collected.
message GCPolicy {
  // The amount of time that needs to pass before a successful job
  // can be GC-ed.
  google.protobuf.Duration success = 1;
  // The amount of time that needs to pass before a failed job
  // can be GC-ed.
  google.protobuf.Duration failure = 2;
}

// ResourceSpec describes the amount of resources that pipeline pods should
// request from kubernetes, for scheduling.
message ResourceSpec {
  // The number of CPUs each worker needs (partial values are allowed, and
  // encouraged)
  float cpu = 1;

  // The amount of memory, in bytes, each worker needs (in bytes, with allowed
	// SI suffixes (M, K, G, Mi, Ki, Gi, etc).
  string memory = 2;
}

=======
>>>>>>> 4a5b3610
message PipelineInfo {
  reserved 3;
  string id = 17 [(gogoproto.customname) = "ID"];
  Pipeline pipeline = 1;
  uint64 version = 11;
  Transform transform = 2;
  ParallelismSpec parallelism_spec = 10;
  repeated PipelineInput inputs = 4;
  Egress egress = 15;
  google.protobuf.Timestamp created_at = 6;
  PipelineState state = 7;
  string recent_error = 8;
  map<int32, int32> job_counts = 9;
  bool stopped = 13;
  string outputBranch = 16;
<<<<<<< HEAD
  ResourceSpec resources = 18;
=======
  google.protobuf.Duration scaleDownThreshold = 18;
>>>>>>> 4a5b3610
}

message PipelineInfos {
  repeated PipelineInfo pipeline_info = 1;
}

message CreateJobRequest {
  reserved 3;
  Transform transform = 1;
  Pipeline pipeline = 2;
  uint64 pipeline_version = 10;
  ParallelismSpec parallelism_spec = 7;
  repeated JobInput inputs = 4;
  Egress egress = 9;
  // When service is defined, we create a long running job
  // by using a k8s RC and Service instead of a k8s Job
  Service service = 8;
  pfs.Repo outputRepo = 12;
  string outputBranch = 11;
  Job parent_job = 13;
  ResourceSpec resources = 14;
}

message InspectJobRequest {
  Job job = 1;
  bool block_state = 2; // block until state is either JOB_STATE_FAILURE or JOB_STATE_SUCCESS
}

message ListJobRequest {
  Pipeline pipeline = 1; // nil means all pipelines
  repeated pfs.Commit input_commit = 2; // nil means all inputs
}

message DeleteJobRequest {
  Job job = 1;
}

message StopJobRequest {
  Job job = 1;
}

message GetLogsRequest {
  // The pipeline from which we want to get logs (required if the job in 'job'
  // was created as part of a pipeline. To get logs from a non-orphan job
  // without the pipeline that created it, you need to use ElasticSearch).
  Pipeline pipeline = 2;

  // The job from which we want to get logs.
  Job job = 1;

  // Names of input files from which we want processing logs. This may contain
  // multiple files, to query pipelines that contain multiple inputs. Each
  // filter may be an absolute path of a file within a pps repo, or it may be
  // a hash for that file (to search for files at specific versions)
  repeated string data_filters = 3;
}

// LogMessage is a log line from a PPS worker, annotated with metadata
// indicating when and why the line was logged.
message LogMessage {
  // The job and pipeline for which a PFS file is being processed (if the job
  // is an orphan job, pipeline name and ID will be unset)
  string pipeline_name = 1;
  string pipeline_id = 2 [(gogoproto.customname) = "PipelineID"];
  string job_id = 3 [(gogoproto.customname) = "JobID"];
  string worker_id = 7 [(gogoproto.customname) = "WorkerID"];

  // The PFS files being processed (one per pipeline/job input)
  repeated Datum data = 4;

  // User is true if log message comes from the users code.
  bool user = 8;

  // The message logged, and the time at which it was logged
  google.protobuf.Timestamp ts = 5;
  string message = 6;
}

message RestartDatumRequest {
  Job job = 1;
  repeated string data_filters = 2;
}

message CreatePipelineRequest {
  reserved 3;
  Pipeline pipeline = 1;
  Transform transform = 2;
  ParallelismSpec parallelism_spec = 7;
  repeated PipelineInput inputs = 4;
  Egress egress = 9;
  bool update = 5;
  string outputBranch = 10;
<<<<<<< HEAD
  ResourceSpec resources = 11;
=======
  google.protobuf.Duration scaleDownThreshold = 11;
>>>>>>> 4a5b3610
}

message InspectPipelineRequest {
  Pipeline pipeline = 1;
}

message ListPipelineRequest {
}

message DeletePipelineRequest {
  Pipeline pipeline = 1;
  bool delete_jobs = 2;
}

message StartPipelineRequest {
  Pipeline pipeline = 1;
}

message StopPipelineRequest {
  Pipeline pipeline = 1;
}

message RerunPipelineRequest {
  Pipeline pipeline = 1;
  repeated pfs.Commit exclude = 2;
  repeated pfs.Commit include = 3;
}

service API {
  rpc CreateJob(CreateJobRequest) returns (Job) {}
  rpc InspectJob(InspectJobRequest) returns (JobInfo) {}
  rpc ListJob(ListJobRequest) returns (JobInfos) {}
  rpc DeleteJob(DeleteJobRequest) returns (google.protobuf.Empty) {}
  rpc StopJob(StopJobRequest) returns (google.protobuf.Empty) {}
  rpc RestartDatum(RestartDatumRequest) returns (google.protobuf.Empty) {}

  rpc CreatePipeline(CreatePipelineRequest) returns (google.protobuf.Empty) {}
  rpc InspectPipeline(InspectPipelineRequest) returns (PipelineInfo) {}
  rpc ListPipeline(ListPipelineRequest) returns (PipelineInfos) {}
  rpc DeletePipeline(DeletePipelineRequest) returns (google.protobuf.Empty) {}
  rpc StartPipeline(StartPipelineRequest) returns (google.protobuf.Empty) {}
  rpc StopPipeline(StopPipelineRequest) returns (google.protobuf.Empty) {}
  rpc RerunPipeline(RerunPipelineRequest) returns (google.protobuf.Empty) {}

  // DeleteAll deletes everything
  rpc DeleteAll(google.protobuf.Empty) returns (google.protobuf.Empty) {}
  rpc GetLogs(GetLogsRequest) returns (stream LogMessage) {}
}<|MERGE_RESOLUTION|>--- conflicted
+++ resolved
@@ -100,6 +100,18 @@
   repeated pps.Datum data = 3;
   // Started is the time processing on the current datum began.
   google.protobuf.Timestamp started = 4;
+}
+
+// ResourceSpec describes the amount of resources that pipeline pods should
+// request from kubernetes, for scheduling.
+message ResourceSpec {
+  // The number of CPUs each worker needs (partial values are allowed, and
+  // encouraged)
+  float cpu = 1;
+
+  // The amount of memory, in bytes, each worker needs (in bytes, with allowed
+  // SI suffixes (M, K, G, Mi, Ki, Gi, etc).
+  string memory = 2;
 }
 
 message JobInfo {
@@ -124,11 +136,8 @@
   uint64 restart = 20;
   int64 data_processed = 22;
   int64 data_total = 23;
-<<<<<<< HEAD
-  ResourceSpec resources = 24;
-=======
   repeated WorkerStatus worker_status = 24;
->>>>>>> 4a5b3610
+  ResourceSpec resources = 25;
 }
 
 enum WorkerState {
@@ -178,31 +187,6 @@
     PIPELINE_STOPPED = 4;
 }
 
-<<<<<<< HEAD
-// GCPolicy describes when jobs can be garbage-collected.
-message GCPolicy {
-  // The amount of time that needs to pass before a successful job
-  // can be GC-ed.
-  google.protobuf.Duration success = 1;
-  // The amount of time that needs to pass before a failed job
-  // can be GC-ed.
-  google.protobuf.Duration failure = 2;
-}
-
-// ResourceSpec describes the amount of resources that pipeline pods should
-// request from kubernetes, for scheduling.
-message ResourceSpec {
-  // The number of CPUs each worker needs (partial values are allowed, and
-  // encouraged)
-  float cpu = 1;
-
-  // The amount of memory, in bytes, each worker needs (in bytes, with allowed
-	// SI suffixes (M, K, G, Mi, Ki, Gi, etc).
-  string memory = 2;
-}
-
-=======
->>>>>>> 4a5b3610
 message PipelineInfo {
   reserved 3;
   string id = 17 [(gogoproto.customname) = "ID"];
@@ -218,11 +202,8 @@
   map<int32, int32> job_counts = 9;
   bool stopped = 13;
   string outputBranch = 16;
-<<<<<<< HEAD
-  ResourceSpec resources = 18;
-=======
   google.protobuf.Duration scaleDownThreshold = 18;
->>>>>>> 4a5b3610
+  ResourceSpec resources = 19;
 }
 
 message PipelineInfos {
@@ -315,11 +296,8 @@
   Egress egress = 9;
   bool update = 5;
   string outputBranch = 10;
-<<<<<<< HEAD
-  ResourceSpec resources = 11;
-=======
   google.protobuf.Duration scaleDownThreshold = 11;
->>>>>>> 4a5b3610
+  ResourceSpec resources = 12;
 }
 
 message InspectPipelineRequest {
