package index

import (
	"bytes"
	"context"
	"io"
	"strings"

	"github.com/gogo/protobuf/proto"
	"github.com/pachyderm/pachyderm/src/client/pkg/grpcutil"
	"github.com/pachyderm/pachyderm/src/server/pkg/obj"
	"github.com/pachyderm/pachyderm/src/server/pkg/storage/chunk"
	"github.com/pachyderm/pachyderm/src/server/pkg/storage/fileset/tar"
	"modernc.org/mathutil"
)

type levelReader struct {
	cr               *chunk.Reader
	tr               *tar.Reader
	currHdr, peekHdr *Header
}

type pathFilter struct {
	pathRange *PathRange
	prefix    string
}

// Reader is used for reading a multi-level index.
type Reader struct {
	ctx    context.Context
	objC   obj.Client
	chunks *chunk.Storage
	path   string
	filter *pathFilter
	levels []*levelReader
	done   bool
}

// NewReader create a new Reader.
func NewReader(ctx context.Context, objC obj.Client, chunks *chunk.Storage, path string, opts ...Option) *Reader {
	r := &Reader{
		ctx:    ctx,
		objC:   objC,
		chunks: chunks,
		path:   path,
	}
	for _, opt := range opts {
		opt(r)
	}
	return r
}

// Next gets the next header in the index.
func (r *Reader) Next() (*Header, error) {
	if err := r.setupLevels(); err != nil {
		return nil, err
	}
	if r.levels[0].peekHdr != nil {
		hdr := r.levels[0].peekHdr
		r.levels[0].peekHdr = nil
		return hdr, nil
	}
	if r.done {
		return nil, io.EOF
	}
	return r.next(len(r.levels) - 1)
}

func (r *Reader) setupLevels() error {
	if r.levels != nil {
		return nil
	}
	// Setup top level.
	objR, err := r.objC.Reader(r.ctx, r.path, 0, 0)
	if err != nil {
		return err
	}
	buf := &bytes.Buffer{}
	if _, err := io.Copy(buf, objR); err != nil {
		return err
	}
	if err := objR.Close(); err != nil {
		return err
	}
	r.levels = []*levelReader{&levelReader{tr: tar.NewReader(buf)}}
	// Traverse until we reach the first entry in the lowest level.
	for {
		hdr, err := r.peek(len(r.levels) - 1)
		if err != nil {
			return err
		}
		// Return when we are at the lowest level.
		if hdr.Hdr.Typeflag == indexType {
			return nil
		}
		_, err = r.next(len(r.levels) - 1)
		if err != nil {
			return err
		}
		// Setup next level.
		// (bryce) this whole process of reading at the offset is janky, needs to be re-thought.
		cr := r.chunks.NewReader(r.ctx, r.callback(len(r.levels)))
		dataRef := hdr.Idx.DataOp.DataRefs[0]
		dataRef.OffsetBytes = hdr.Idx.Range.Offset
		dataRef.SizeBytes -= hdr.Idx.Range.Offset
		cr.NextRange([]*chunk.DataRef{dataRef})
		r.levels = append(r.levels, &levelReader{
			cr: cr,
			tr: tar.NewReader(cr),
		})
	}
}

func (r *Reader) peek(level int) (*Header, error) {
	l := r.levels[level]
	if l.peekHdr != nil {
		return l.peekHdr, nil
	}
	var err error
	l.peekHdr, err = r.next(level)
	return l.peekHdr, err
}

func (r *Reader) next(level int) (*Header, error) {
	l := r.levels[level]
	if l.peekHdr != nil {
		hdr := l.peekHdr
		l.peekHdr = nil
		return hdr, nil
	}
	for {
		hdr, err := l.tr.Next()
		if err != nil {
			return nil, err
		}
		// Return if done.
		if r.atEnd(hdr.Name) {
			r.done = true
			return nil, io.EOF
		}
		// Handle lowest level index.
		if hdr.Typeflag == indexType {
			// Skip to the starting header.
			if !r.atStart(hdr.Name) {
				continue
			}
			return deserialize(l.tr, hdr)
		}
		// Handle index level above lowest.
		fullHdr, err := deserialize(l.tr, hdr)
		if err != nil {
			return nil, err
		}
		// Skip to the starting header.
		if !r.atStart(fullHdr.Idx.Range.LastPath) {
			continue
		}
		return fullHdr, nil
	}
}

<<<<<<< HEAD
=======
// atStart returns true when the name is in the valid range for a filter (always true if no filter is set).
// For a range filter, this means the name is >= to the lower bound.
// For a prefix filter, this means the name is >= to the prefix.
>>>>>>> f03457d1
func (r *Reader) atStart(name string) bool {
	if r.filter == nil {
		return true
	}
	if r.filter.pathRange != nil {
		return name >= r.filter.pathRange.Lower
	}
	return name >= r.filter.prefix
}

<<<<<<< HEAD
=======
// atEnd returns true when the name is past the valid range for a filter (always false if no filter is set).
// For a range filter, this means the name is > than the upper bound.
// For a prefix filter, this means the name does not have the prefix and a name with the prefix cannot show up after it.
>>>>>>> f03457d1
func (r *Reader) atEnd(name string) bool {
	if r.filter == nil {
		return false
	}
	if r.filter.pathRange != nil {
		return name > r.filter.pathRange.Upper
	}
	// Name is past a prefix when the first len(prefix) bytes are greater than the prefix
	// (use len(name) bytes for comparison when len(name) < len(prefix)).
<<<<<<< HEAD
	// Cannot use a simple greater than check (for paths a, ab, abc, and b, prefix a should return a, ab, abc).
=======
	// A simple greater than check would not suffice here for the prefix filter functionality
	// (for example, if the index consisted of the paths "a", "ab", "abc", and "b", then a
	// reader with the prefix filter set to "a" would end at the "ab" path rather than the "b" path).
>>>>>>> f03457d1
	cmpSize := mathutil.Min(len(name), len(r.filter.prefix))
	return name[:cmpSize] > r.filter.prefix[:cmpSize]
}

// Peek peeks ahead in the index.
func (r *Reader) Peek() (*Header, error) {
	if err := r.setupLevels(); err != nil {
		return nil, err
	}
	if r.levels[0].peekHdr != nil {
		return r.levels[0].peekHdr, nil
	}
	var err error
	r.levels[0].peekHdr, err = r.Next()
	return r.levels[0].peekHdr, err
}

func (r *Reader) callback(level int) chunk.ReaderFunc {
	return func() ([]*chunk.DataRef, error) {
		hdr, err := r.next(level - 1)
		if err != nil {
			return nil, err
		}
		r.levels[level-1].currHdr = hdr
		return hdr.Idx.DataOp.DataRefs, nil
	}
}

// Copy is the basic data structure to represent a copy of data from
// a reader to a writer.
type Copy struct {
	level int
	raw   *chunk.Copy
	hdrs  []*Header
}

// ReadCopyFunc returns a function for copying data from the reader.
func (r *Reader) ReadCopyFunc(pathBound ...string) func() (*Copy, error) {
	level := -1
	var offset int64
	var done bool
	return func() (*Copy, error) {
		if done {
			return nil, io.EOF
		}
		// Setup levels, initialize first level.
		if err := r.setupLevels(); err != nil {
			return nil, err
		}
		if level < 0 {
			level = len(r.levels) - 1
		}
		c := &Copy{level: r.wLevel(level)}
		cr := r.levels[level].cr
		// Handle index entries that span multiple chunks.
		if offset > 0 {
			raw, err := cr.ReadCopy(offset)
			if err != nil {
				return nil, err
			}
			c.raw = raw
		}
		// (bryce) this is janky, but we need the current header when copying a level above.
		if r.levels[level].currHdr != nil {
			r.levels[level].peekHdr, r.levels[level].currHdr = r.levels[level].currHdr, nil
		}
		// While not past a split point, get index entries to copy.
		pastSplit := false
		cr.OnSplit(func() { pastSplit = true })
		for !pastSplit {
			hdr, err := r.peek(level)
			if err != nil {
				if err == io.EOF {
					done = true
					return c, nil
				}
				return nil, err
			}
			// Stop copying when the last referenced (directly or indirectly) content
			// chunk has a path that is >= the path bound.
			if !BeforeBound(hdr.Idx.LastPathChunk, pathBound...) {
				if hdr.Idx.Range == nil {
					done = true
					return c, nil
				}
				level++
				offset = hdr.Idx.Range.Offset
				return c, nil
			}
			c.hdrs = append(c.hdrs, hdr)
			_, err = r.next(level)
			if err != nil {
				return nil, err
			}
		}
		level--
		return c, nil
	}
}

// wLevel converts a reader level to the corresponding writer level.
// The reason this is necessary is because the corresponding writer level is the inverse of the reader level.
// The reader levels start at the top level index entry while the writer levels start at the content level.
func (r *Reader) wLevel(rLevel int) int {
	return len(r.levels) - 1 - rLevel
}

// BeforeBound checks if the passed in string is before the string bound (exclusive).
// The string bound is optional, so if no string bound is passed then it returns true.
func BeforeBound(str string, strBound ...string) bool {
	return len(strBound) == 0 || strings.Compare(str, strBound[0]) < 0
}

// Close closes the reader.
func (r *Reader) Close() error {
	for i := 1; i < len(r.levels); i++ {
		if err := r.levels[i].cr.Close(); err != nil {
			return err
		}
	}
	return nil
}

func deserialize(tr *tar.Reader, hdr *tar.Header) (*Header, error) {
	data := &bytes.Buffer{}
	buf := grpcutil.GetBuffer()
	defer grpcutil.PutBuffer(buf)
	if _, err := io.CopyBuffer(data, tr, buf); err != nil {
		return nil, err
	}
	idx := &Index{}
	if err := proto.Unmarshal(data.Bytes(), idx); err != nil {
		return nil, err
	}
	return &Header{
		Hdr: hdr,
		Idx: idx,
	}, nil
}<|MERGE_RESOLUTION|>--- conflicted
+++ resolved
@@ -159,12 +159,9 @@
 	}
 }
 
-<<<<<<< HEAD
-=======
 // atStart returns true when the name is in the valid range for a filter (always true if no filter is set).
 // For a range filter, this means the name is >= to the lower bound.
 // For a prefix filter, this means the name is >= to the prefix.
->>>>>>> f03457d1
 func (r *Reader) atStart(name string) bool {
 	if r.filter == nil {
 		return true
@@ -175,12 +172,9 @@
 	return name >= r.filter.prefix
 }
 
-<<<<<<< HEAD
-=======
 // atEnd returns true when the name is past the valid range for a filter (always false if no filter is set).
 // For a range filter, this means the name is > than the upper bound.
 // For a prefix filter, this means the name does not have the prefix and a name with the prefix cannot show up after it.
->>>>>>> f03457d1
 func (r *Reader) atEnd(name string) bool {
 	if r.filter == nil {
 		return false
@@ -190,13 +184,9 @@
 	}
 	// Name is past a prefix when the first len(prefix) bytes are greater than the prefix
 	// (use len(name) bytes for comparison when len(name) < len(prefix)).
-<<<<<<< HEAD
-	// Cannot use a simple greater than check (for paths a, ab, abc, and b, prefix a should return a, ab, abc).
-=======
 	// A simple greater than check would not suffice here for the prefix filter functionality
 	// (for example, if the index consisted of the paths "a", "ab", "abc", and "b", then a
 	// reader with the prefix filter set to "a" would end at the "ab" path rather than the "b" path).
->>>>>>> f03457d1
 	cmpSize := mathutil.Min(len(name), len(r.filter.prefix))
 	return name[:cmpSize] > r.filter.prefix[:cmpSize]
 }
