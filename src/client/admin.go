package client

import (
	"io"

	"github.com/gogo/protobuf/types"
	"github.com/pachyderm/pachyderm/src/client/admin"
	"github.com/pachyderm/pachyderm/src/client/pkg/errors"
	"github.com/pachyderm/pachyderm/src/client/pkg/grpcutil"
	"github.com/pachyderm/pachyderm/src/client/pkg/pbutil"
	"github.com/pachyderm/pachyderm/src/client/pps"
)

// InspectCluster retrieves cluster state
func (c APIClient) InspectCluster() (*admin.ClusterInfo, error) {
	clusterInfo, err := c.AdminAPIClient.InspectCluster(c.Ctx(), &types.Empty{})
	if err != nil {
		return nil, grpcutil.ScrubGRPC(err)
	}
	return clusterInfo, nil
}

// Extract all cluster state, call f with each operation.
func (c APIClient) Extract(objects bool, f func(op *admin.Op) error) error {
	extractClient, err := c.AdminAPIClient.Extract(c.Ctx(), &admin.ExtractRequest{NoObjects: !objects})
	if err != nil {
		return grpcutil.ScrubGRPC(err)
	}
	for {
		op, err := extractClient.Recv()
		if err == io.EOF {
			break
		}
		if err != nil {
			return grpcutil.ScrubGRPC(err)
		}
		if err := f(op); err != nil {
			return err
		}
	}
	return nil
}

// ExtractAll cluster state as a slice of operations.
func (c APIClient) ExtractAll(objects bool) ([]*admin.Op, error) {
	var result []*admin.Op
	if err := c.Extract(objects, func(op *admin.Op) error {
		result = append(result, op)
		return nil
	}); err != nil {
		return nil, err
	}
	return result, nil
}

// ExtractWriter extracts all cluster state and marshals it to w.
func (c APIClient) ExtractWriter(objects bool, w io.Writer) error {
	writer := pbutil.NewWriter(w)
	return c.Extract(objects, func(op *admin.Op) error {
		_, err := writer.Write(op)
		return err
	})
}

// ExtractURL extracts all cluster state and marshalls it to object storage.
func (c APIClient) ExtractURL(url string) error {
	extractClient, err := c.AdminAPIClient.Extract(c.Ctx(), &admin.ExtractRequest{URL: url})
	if err != nil {
		return grpcutil.ScrubGRPC(err)
	}
	resp, err := extractClient.Recv()
	if err == nil {
		return errors.Errorf("unexpected response from extract: %v", resp)
	}
	if err != io.EOF {
		return err
	}
	return nil
}

// ExtractPipeline extracts a single pipeline.
func (c APIClient) ExtractPipeline(pipelineName string) (*pps.CreatePipelineRequest, error) {
	op, err := c.AdminAPIClient.ExtractPipeline(c.Ctx(), &admin.ExtractPipelineRequest{Pipeline: NewPipeline(pipelineName)})
	if err != nil {
		return nil, grpcutil.ScrubGRPC(err)
	}
	if op.Op1_10 == nil || op.Op1_10.Pipeline == nil {
<<<<<<< HEAD
		return nil, fmt.Errorf("malformed response is missing pipeline")
=======
		return nil, errors.Errorf("malformed response is missing pipeline")
>>>>>>> 1297a4eb
	}
	return op.Op1_10.Pipeline, nil
}

// Restore cluster state from an extract series of operations.
func (c APIClient) Restore(ops []*admin.Op) (retErr error) {
	restoreClient, err := c.AdminAPIClient.Restore(c.Ctx())
	if err != nil {
		return grpcutil.ScrubGRPC(err)
	}
	defer func() {
		if _, err := restoreClient.CloseAndRecv(); err != nil && retErr == nil {
			retErr = grpcutil.ScrubGRPC(err)
		}
	}()
	for _, op := range ops {
		if err := restoreClient.Send(&admin.RestoreRequest{Op: op}); err != nil {
			return grpcutil.ScrubGRPC(err)
		}
	}
	return nil
}

// RestoreReader restores cluster state from a reader containing marshaled ops.
// Such as those written by ExtractWriter.
func (c APIClient) RestoreReader(r io.Reader) (retErr error) {
	restoreClient, err := c.AdminAPIClient.Restore(c.Ctx())
	if err != nil {
		return grpcutil.ScrubGRPC(err)
	}
	defer func() {
		if _, err := restoreClient.CloseAndRecv(); err != nil && retErr == nil {
			retErr = grpcutil.ScrubGRPC(err)
		}
	}()
	reader := pbutil.NewReader(r)
	op := &admin.Op{}
	for {
		if err := reader.Read(op); err != nil {
			if err == io.EOF {
				break
			}
			return err
		}
		if err := restoreClient.Send(&admin.RestoreRequest{Op: op}); err != nil {
			return grpcutil.ScrubGRPC(err)
		}
	}
	return nil
}

// RestoreFrom restores state from another cluster which can be access through otherC.
func (c APIClient) RestoreFrom(objects bool, otherC *APIClient) (retErr error) {
	restoreClient, err := c.AdminAPIClient.Restore(c.Ctx())
	if err != nil {
		return grpcutil.ScrubGRPC(err)
	}
	defer func() {
		if _, err := restoreClient.CloseAndRecv(); err != nil && retErr == nil {
			retErr = grpcutil.ScrubGRPC(err)
		}
	}()
	return otherC.Extract(objects, func(op *admin.Op) error {
		return restoreClient.Send(&admin.RestoreRequest{Op: op})
	})
}

// RestoreURL restures cluster state from object storage.
func (c APIClient) RestoreURL(url string) (retErr error) {
	restoreClient, err := c.AdminAPIClient.Restore(c.Ctx())
	if err != nil {
		return grpcutil.ScrubGRPC(err)
	}
	defer func() {
		if _, err := restoreClient.CloseAndRecv(); err != nil && retErr == nil {
			retErr = grpcutil.ScrubGRPC(err)
		}
	}()
	return grpcutil.ScrubGRPC(restoreClient.Send(&admin.RestoreRequest{URL: url}))
}<|MERGE_RESOLUTION|>--- conflicted
+++ resolved
@@ -85,11 +85,7 @@
 		return nil, grpcutil.ScrubGRPC(err)
 	}
 	if op.Op1_10 == nil || op.Op1_10.Pipeline == nil {
-<<<<<<< HEAD
-		return nil, fmt.Errorf("malformed response is missing pipeline")
-=======
 		return nil, errors.Errorf("malformed response is missing pipeline")
->>>>>>> 1297a4eb
 	}
 	return op.Op1_10.Pipeline, nil
 }
