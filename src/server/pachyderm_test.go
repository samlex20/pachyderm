package server

import (
	"bytes"
	"fmt"
	"io/ioutil"
	"math/rand"
	"os"
	"path"
	"path/filepath"
	"strings"
	"sync"
	"testing"
	"time"

	"golang.org/x/net/context"

	"github.com/pachyderm/pachyderm"
	"github.com/pachyderm/pachyderm/src/client"
	pfsclient "github.com/pachyderm/pachyderm/src/client/pfs"
	"github.com/pachyderm/pachyderm/src/client/pkg/require"
	"github.com/pachyderm/pachyderm/src/client/pkg/uuid"
	ppsclient "github.com/pachyderm/pachyderm/src/client/pps"
	pfspretty "github.com/pachyderm/pachyderm/src/server/pfs/pretty"
	"github.com/pachyderm/pachyderm/src/server/pkg/workload"
	ppsserver "github.com/pachyderm/pachyderm/src/server/pps"
	ppspretty "github.com/pachyderm/pachyderm/src/server/pps/pretty"
	pps_server "github.com/pachyderm/pachyderm/src/server/pps/server"
	"k8s.io/kubernetes/pkg/api"
	kube_client "k8s.io/kubernetes/pkg/client/restclient"
	kube "k8s.io/kubernetes/pkg/client/unversioned"
	"k8s.io/kubernetes/pkg/labels"
)

const (
	NUMFILES = 25
	KB       = 1024 * 1024
)

func TestJob(t *testing.T) {
	testJob(t, 4)
}

func TestJobNoShard(t *testing.T) {
	testJob(t, 0)
}

func testJob(t *testing.T, shards int) {
	if testing.Short() {
		t.Skip("Skipping integration tests in short mode")
	}
	t.Parallel()
	c := getPachClient(t)
	dataRepo := uniqueString("TestJob_data")
	require.NoError(t, c.CreateRepo(dataRepo))
	commit, err := c.StartCommit(dataRepo, "", "")
	require.NoError(t, err)
	fileContent := "foo\n"
	// We want to create lots of files so that each parallel job will be
	// started with some files
	numFiles := shards*100 + 100
	for i := 0; i < numFiles; i++ {
		_, err = c.PutFile(dataRepo, commit.ID, fmt.Sprintf("file-%d", i), strings.NewReader(fileContent))
		require.NoError(t, err)
	}
	require.NoError(t, c.FinishCommit(dataRepo, commit.ID))
	job, err := c.CreateJob(
		"",
		[]string{"bash"},
		[]string{fmt.Sprintf("cp %s %s", path.Join("/pfs", dataRepo, "*"), "/pfs/out")},
		uint64(shards),
		[]*ppsclient.JobInput{{
			Commit: commit,
			Method: client.ReduceMethod,
		}},
		"",
	)
	require.NoError(t, err)
	inspectJobRequest := &ppsclient.InspectJobRequest{
		Job:        job,
		BlockState: true,
	}
	ctx, cancel := context.WithTimeout(context.Background(), time.Second*30)
	defer cancel() //cleanup resources
	jobInfo, err := c.PpsAPIClient.InspectJob(ctx, inspectJobRequest)
	require.NoError(t, err)
	require.Equal(t, ppsclient.JobState_JOB_SUCCESS.String(), jobInfo.State.String())
	require.True(t, jobInfo.Parallelism > 0)
	commitInfo, err := c.InspectCommit(jobInfo.OutputCommit.Repo.Name, jobInfo.OutputCommit.ID)
	require.NoError(t, err)
	require.Equal(t, pfsclient.CommitType_COMMIT_TYPE_READ, commitInfo.CommitType)
	for i := 0; i < numFiles; i++ {
		var buffer bytes.Buffer
		require.NoError(t, c.GetFile(jobInfo.OutputCommit.Repo.Name, jobInfo.OutputCommit.ID, fmt.Sprintf("file-%d", i), 0, 0, "", nil, &buffer))
		require.Equal(t, fileContent, buffer.String())
	}
}

func TestPachCommitIdEnvVarInJob(t *testing.T) {
	if testing.Short() {
		t.Skip("Skipping integration tests in short mode")
	}
	t.Parallel()

	shards := 0
	c := getPachClient(t)
	repos := []string{
		uniqueString("TestJob_FriarTuck"),
		uniqueString("TestJob_RobinHood"),
	}

	var commits []*pfsclient.Commit

	for _, repo := range repos {
		require.NoError(t, c.CreateRepo(repo))
		commit, err := c.StartCommit(repo, "", "")
		require.NoError(t, err)
		fileContent := "foo\n"

		_, err = c.PutFile(repo, commit.ID, "file", strings.NewReader(fileContent))
		require.NoError(t, err)

		require.NoError(t, c.FinishCommit(repo, commit.ID))
		commits = append(commits, commit)
	}

	job, err := c.CreateJob(
		"",
		[]string{"bash"},
		[]string{
			"echo $PACH_OUTPUT_COMMIT_ID > /pfs/out/id",
			fmt.Sprintf("echo $PACH_%v_COMMIT_ID > /pfs/out/input-id-%v", pps_server.RepoNameToEnvString(repos[0]), repos[0]),
			fmt.Sprintf("echo $PACH_%v_COMMIT_ID > /pfs/out/input-id-%v", pps_server.RepoNameToEnvString(repos[1]), repos[1]),
		},
		uint64(shards),
		[]*ppsclient.JobInput{
			{
				Commit: commits[0],
				Method: client.ReduceMethod,
			},
			{
				Commit: commits[1],
				Method: client.ReduceMethod,
			},
		},
		"",
	)
	require.NoError(t, err)
	inspectJobRequest := &ppsclient.InspectJobRequest{
		Job:        job,
		BlockState: true,
	}

	ctx, cancel := context.WithTimeout(context.Background(), time.Second*30)
	defer cancel() //cleanup resources
	jobInfo, err := c.PpsAPIClient.InspectJob(ctx, inspectJobRequest)
	require.NoError(t, err)
	require.Equal(t, ppsclient.JobState_JOB_SUCCESS.String(), jobInfo.State.String())
	require.True(t, jobInfo.Parallelism > 0)
	commitInfo, err := c.InspectCommit(jobInfo.OutputCommit.Repo.Name, jobInfo.OutputCommit.ID)
	require.NoError(t, err)
	require.Equal(t, pfsclient.CommitType_COMMIT_TYPE_READ, commitInfo.CommitType)

	var buffer bytes.Buffer
	require.NoError(t, c.GetFile(jobInfo.OutputCommit.Repo.Name, jobInfo.OutputCommit.ID, "id", 0, 0, "", nil, &buffer))
	require.Equal(t, jobInfo.OutputCommit.ID, strings.TrimSpace(buffer.String()))

	buffer.Reset()
	require.NoError(t, c.GetFile(jobInfo.OutputCommit.Repo.Name, jobInfo.OutputCommit.ID, fmt.Sprintf("input-id-%v", repos[0]), 0, 0, "", nil, &buffer))
	require.Equal(t, jobInfo.Inputs[0].Commit.ID, strings.TrimSpace(buffer.String()))

	buffer.Reset()
	require.NoError(t, c.GetFile(jobInfo.OutputCommit.Repo.Name, jobInfo.OutputCommit.ID, fmt.Sprintf("input-id-%v", repos[1]), 0, 0, "", nil, &buffer))
	require.Equal(t, jobInfo.Inputs[1].Commit.ID, strings.TrimSpace(buffer.String()))
}

func TestDuplicatedJob(t *testing.T) {
	if testing.Short() {
		t.Skip("Skipping integration tests in short mode")
	}
	t.Parallel()
	c := getPachClient(t)

	dataRepo := uniqueString("TestDuplicatedJob_data")
	require.NoError(t, c.CreateRepo(dataRepo))

	commit, err := c.StartCommit(dataRepo, "", "")
	require.NoError(t, err)

	fileContent := "foo\n"
	_, err = c.PutFile(dataRepo, commit.ID, "file", strings.NewReader(fileContent))
	require.NoError(t, err)

	require.NoError(t, c.FinishCommit(dataRepo, commit.ID))

	pipelineName := uniqueString("TestDuplicatedJob_pipeline")
	_, err = c.PfsAPIClient.CreateRepo(
		context.Background(),
		&pfsclient.CreateRepoRequest{
			Repo:       client.NewRepo(pipelineName),
			Provenance: []*pfsclient.Repo{client.NewRepo(dataRepo)},
		},
	)
	require.NoError(t, err)

	cmd := []string{"cp", path.Join("/pfs", dataRepo, "file"), "/pfs/out/file"}
	// Now we manually create the same job
	req := &ppsclient.CreateJobRequest{
		Transform: &ppsclient.Transform{
			Cmd: cmd,
		},
		Pipeline: &ppsclient.Pipeline{
			Name: pipelineName,
		},
		Inputs: []*ppsclient.JobInput{{
			Commit: commit,
		}},
	}

	job1, err := c.PpsAPIClient.CreateJob(context.Background(), req)
	require.NoError(t, err)

	job2, err := c.PpsAPIClient.CreateJob(context.Background(), req)
	require.NoError(t, err)

	require.Equal(t, job1, job2)

	req.Force = true
	job3, err := c.PpsAPIClient.CreateJob(context.Background(), req)
	require.NoError(t, err)
	require.NotEqual(t, job1, job3)

	inspectJobRequest := &ppsclient.InspectJobRequest{
		Job:        job1,
		BlockState: true,
	}
	ctx, cancel := context.WithTimeout(context.Background(), time.Second*30)
	defer cancel() //cleanup resources
	jobInfo, err := c.PpsAPIClient.InspectJob(ctx, inspectJobRequest)
	require.NoError(t, err)

	var buffer bytes.Buffer
	require.NoError(t, c.GetFile(jobInfo.OutputCommit.Repo.Name, jobInfo.OutputCommit.ID, "file", 0, 0, "", nil, &buffer))
	require.Equal(t, fileContent, buffer.String())
}

func TestLogs(t *testing.T) {
	if testing.Short() {
		t.Skip("Skipping integration tests in short mode")
	}
	t.Parallel()
	c := getPachClient(t)

	job, err := c.CreateJob(
		"",
		[]string{"echo", "foo"},
		nil,
		4,
		[]*ppsclient.JobInput{},
		"",
	)
	require.NoError(t, err)
	inspectJobRequest := &ppsclient.InspectJobRequest{
		Job:        job,
		BlockState: true,
	}
	ctx, cancel := context.WithTimeout(context.Background(), time.Second*30)
	defer cancel() //cleanup resources
	_, err = c.PpsAPIClient.InspectJob(ctx, inspectJobRequest)
	require.NoError(t, err)
	// TODO we Sleep here because even though the job has completed kubernetes
	// might not have even noticed the container was created yet
	time.Sleep(10 * time.Second)
	var buffer bytes.Buffer
	require.NoError(t, c.GetLogs(job.ID, &buffer))
	require.Equal(t, "0 | foo\n1 | foo\n2 | foo\n3 | foo\n", buffer.String())

	// Should get an error if the job does not exist
	require.YesError(t, c.GetLogs("nonexistent", &buffer))
}

func TestGrep(t *testing.T) {
	if testing.Short() {
		t.Skip("Skipping integration tests in short mode")
	}
	t.Parallel()

	dataRepo := uniqueString("TestGrep_data")
	c := getPachClient(t)
	require.NoError(t, c.CreateRepo(dataRepo))
	commit, err := c.StartCommit(dataRepo, "", "")
	require.NoError(t, err)
	for i := 0; i < 100; i++ {
		_, err = c.PutFile(dataRepo, commit.ID, fmt.Sprintf("file%d", i), strings.NewReader("foo\nbar\nfizz\nbuzz\n"))
		require.NoError(t, err)
	}
	require.NoError(t, c.FinishCommit(dataRepo, commit.ID))
	job1, err := c.CreateJob(
		"",
		[]string{"bash"},
		[]string{fmt.Sprintf("grep foo /pfs/%s/* >/pfs/out/foo", dataRepo)},
		1,
		[]*ppsclient.JobInput{{Commit: commit}},
		"",
	)
	require.NoError(t, err)
	job2, err := c.CreateJob(
		"",
		[]string{"bash"},
		[]string{fmt.Sprintf("grep foo /pfs/%s/* >/pfs/out/foo", dataRepo)},
		4,
		[]*ppsclient.JobInput{{Commit: commit}},
		"",
	)
	require.NoError(t, err)
	inspectJobRequest := &ppsclient.InspectJobRequest{
		Job:        job1,
		BlockState: true,
	}
	ctx, cancel := context.WithTimeout(context.Background(), time.Second*30)
	defer cancel() //cleanup resources
	job1Info, err := c.PpsAPIClient.InspectJob(ctx, inspectJobRequest)
	require.NoError(t, err)
	inspectJobRequest.Job = job2
	job2Info, err := c.PpsAPIClient.InspectJob(ctx, inspectJobRequest)
	require.NoError(t, err)
	repo1Info, err := c.InspectRepo(job1Info.OutputCommit.Repo.Name)
	require.NoError(t, err)
	repo2Info, err := c.InspectRepo(job2Info.OutputCommit.Repo.Name)
	require.NoError(t, err)
	require.Equal(t, repo1Info.SizeBytes, repo2Info.SizeBytes)
}

func TestJobLongOutputLine(t *testing.T) {
	if testing.Short() {
		t.Skip("Skipping integration tests in short mode")
	}
	t.Parallel()
	c := getPachClient(t)
	job, err := c.CreateJob(
		"",
		[]string{"sh"},
		[]string{"yes | tr -d '\\n' | head -c 1000000 > /pfs/out/file"},
		1,
		[]*ppsclient.JobInput{},
		"",
	)
	require.NoError(t, err)
	inspectJobRequest := &ppsclient.InspectJobRequest{
		Job:        job,
		BlockState: true,
	}
	jobInfo, err := c.PpsAPIClient.InspectJob(context.Background(), inspectJobRequest)
	require.NoError(t, err)
	require.Equal(t, ppsclient.JobState_JOB_SUCCESS.String(), jobInfo.State.String())
}

func TestPipeline(t *testing.T) {

	if testing.Short() {
		t.Skip("Skipping integration tests in short mode")
	}
	t.Parallel()

	c := getPachClient(t)
	// create repos
	dataRepo := uniqueString("TestPipeline_data")
	require.NoError(t, c.CreateRepo(dataRepo))
	// create pipeline
	pipelineName := uniqueString("pipeline")
	outRepo := ppsserver.PipelineRepo(client.NewPipeline(pipelineName))
	require.NoError(t, c.CreatePipeline(
		pipelineName,
		"",
		[]string{"cp", path.Join("/pfs", dataRepo, "file"), "/pfs/out/file"},
		nil,
		1,
		[]*ppsclient.PipelineInput{{Repo: &pfsclient.Repo{Name: dataRepo}}},
	))
	// Do first commit to repo
	commit1, err := c.StartCommit(dataRepo, "", "")
	require.NoError(t, err)
	_, err = c.PutFile(dataRepo, commit1.ID, "file", strings.NewReader("foo\n"))
	require.NoError(t, err)
	require.NoError(t, c.FinishCommit(dataRepo, commit1.ID))
	listCommitRequest := &pfsclient.ListCommitRequest{
		Repo:       []*pfsclient.Repo{outRepo},
		CommitType: pfsclient.CommitType_COMMIT_TYPE_READ,
		Block:      true,
	}
	listCommitResponse, err := c.PfsAPIClient.ListCommit(
		context.Background(),
		listCommitRequest,
	)
	require.NoError(t, err)
	outCommits := listCommitResponse.CommitInfo
	require.Equal(t, 1, len(outCommits))
	var buffer bytes.Buffer
	require.NoError(t, c.GetFile(outRepo.Name, outCommits[0].Commit.ID, "file", 0, 0, "", nil, &buffer))
	require.Equal(t, "foo\n", buffer.String())
	// Do second commit to repo
	commit2, err := c.StartCommit(dataRepo, commit1.ID, "")
	require.NoError(t, err)
	_, err = c.PutFile(dataRepo, commit2.ID, "file", strings.NewReader("bar\n"))
	require.NoError(t, err)
	require.NoError(t, c.FinishCommit(dataRepo, commit2.ID))
	listCommitRequest = &pfsclient.ListCommitRequest{
		Repo:       []*pfsclient.Repo{outRepo},
		FromCommit: []*pfsclient.Commit{outCommits[0].Commit},
		CommitType: pfsclient.CommitType_COMMIT_TYPE_READ,
		Block:      true,
	}
	listCommitResponse, err = c.PfsAPIClient.ListCommit(
		context.Background(),
		listCommitRequest,
	)
	require.NoError(t, err)
	require.NotNil(t, listCommitResponse.CommitInfo[0].ParentCommit)
	require.Equal(t, outCommits[0].Commit.ID, listCommitResponse.CommitInfo[0].ParentCommit.ID)
	outCommits = listCommitResponse.CommitInfo
	require.Equal(t, 1, len(outCommits))
	buffer = bytes.Buffer{}
	require.NoError(t, c.GetFile(outRepo.Name, outCommits[0].Commit.ID, "file", 0, 0, "", nil, &buffer))
	require.Equal(t, "bar\n", buffer.String())

	require.NoError(t, c.DeletePipeline(pipelineName))

	pipelineInfos, err := c.PpsAPIClient.ListPipeline(context.Background(), &ppsclient.ListPipelineRequest{})
	require.NoError(t, err)
	for _, pipelineInfo := range pipelineInfos.PipelineInfo {
		require.True(t, pipelineInfo.Pipeline.Name != pipelineName)
	}

	// Do third commit to repo; this time pipeline should not run since it's been deleted
	commit3, err := c.StartCommit(dataRepo, commit2.ID, "")
	require.NoError(t, err)
	_, err = c.PutFile(dataRepo, commit3.ID, "file", strings.NewReader("buzz\n"))
	require.NoError(t, err)
	require.NoError(t, c.FinishCommit(dataRepo, commit3.ID))

	// We will sleep a while to wait for the pipeline to actually get cancelled
	// Also if the pipeline didn't get cancelled (due to a bug), we sleep a while
	// to let the pipeline commit
	time.Sleep(5 * time.Second)
	listCommitRequest = &pfsclient.ListCommitRequest{
		Repo: []*pfsclient.Repo{outRepo},
	}
	listCommitResponse, err = c.PfsAPIClient.ListCommit(
		context.Background(),
		listCommitRequest,
	)
	require.NoError(t, err)
	// there should only be two commits in the pipeline
	require.Equal(t, 2, len(listCommitResponse.CommitInfo))
}

func TestPipelineWithTooMuchParallelism(t *testing.T) {
	if testing.Short() {
		t.Skip("Skipping integration tests in short mode")
	}
	t.Parallel()

	c := getPachClient(t)
	// create repos
	dataRepo := uniqueString("TestPipelineWithTooMuchParallelism_data")
	require.NoError(t, c.CreateRepo(dataRepo))
	// create pipeline
	pipelineName := uniqueString("pipeline")
	outRepo := ppsserver.PipelineRepo(client.NewPipeline(pipelineName))
	// This pipeline will fail if any pod sees empty input, since cp won't
	// be able to find the file.
	// We have parallelism set to 3 so that if we actually start 3 pods,
	// which would be a buggy behavior, some jobs don't see any files
	require.NoError(t, c.CreatePipeline(
		pipelineName,
		"",
		[]string{"cp", path.Join("/pfs", dataRepo, "file"), "/pfs/out/file"},
		nil,
		3,
		[]*ppsclient.PipelineInput{{
			Repo: &pfsclient.Repo{Name: dataRepo},
			// Use reduce method so only one pod gets the file
			Method: client.ReduceMethod,
		}},
	))
	// Do first commit to repo
	commit1, err := c.StartCommit(dataRepo, "", "")
	require.NoError(t, err)
	_, err = c.PutFile(dataRepo, commit1.ID, "file", strings.NewReader("foo\n"))
	require.NoError(t, err)
	require.NoError(t, c.FinishCommit(dataRepo, commit1.ID))
	listCommitRequest := &pfsclient.ListCommitRequest{
		Repo:       []*pfsclient.Repo{outRepo},
		CommitType: pfsclient.CommitType_COMMIT_TYPE_READ,
		Block:      true,
	}
	ctx, cancel := context.WithTimeout(context.Background(), time.Second*30)
	defer cancel() //cleanup resources
	listCommitResponse, err := c.PfsAPIClient.ListCommit(
		ctx,
		listCommitRequest,
	)
	require.NoError(t, err)
	outCommits := listCommitResponse.CommitInfo
	require.Equal(t, 1, len(outCommits))
	var buffer bytes.Buffer
	require.NoError(t, c.GetFile(outRepo.Name, outCommits[0].Commit.ID, "file", 0, 0, "", nil, &buffer))
	require.Equal(t, "foo\n", buffer.String())
	require.Equal(t, false, outCommits[0].Cancelled)
}

func TestPipelineWithEmptyInputs(t *testing.T) {
	if testing.Short() {
		t.Skip("Skipping integration tests in short mode")
	}
	t.Parallel()

	c := getPachClient(t)
	// create pipeline
	pipelineName := uniqueString("pipeline")
	outRepo := ppsserver.PipelineRepo(client.NewPipeline(pipelineName))
	require.NoError(t, c.CreatePipeline(
		pipelineName,
		"",
		[]string{"sh"},
		[]string{
			"NEW_UUID=$(cat /dev/urandom | tr -dc 'a-zA-Z0-9' | fold -w 32 | head -n 1)",
			"echo foo > /pfs/out/$NEW_UUID",
		},
		3,
		nil,
	))

	// Manually trigger the pipeline
	job, err := c.PpsAPIClient.CreateJob(context.Background(), &ppsclient.CreateJobRequest{
		Pipeline: &ppsclient.Pipeline{
			Name: pipelineName,
		},
	})
	require.NoError(t, err)

	inspectJobRequest := &ppsclient.InspectJobRequest{
		Job:        job,
		BlockState: true,
	}
	ctx, cancel := context.WithTimeout(context.Background(), time.Second*60)
	defer cancel()
	jobInfo, err := c.PpsAPIClient.InspectJob(ctx, inspectJobRequest)
	require.NoError(t, err)
	require.Equal(t, ppsclient.JobState_JOB_SUCCESS.String(), jobInfo.State.String())
	require.Equal(t, 3, int(jobInfo.Parallelism))

	listCommitRequest := &pfsclient.ListCommitRequest{
		Repo:       []*pfsclient.Repo{outRepo},
		CommitType: pfsclient.CommitType_COMMIT_TYPE_READ,
		Block:      true,
	}
	listCommitResponse, err := c.PfsAPIClient.ListCommit(
		ctx,
		listCommitRequest,
	)
	require.NoError(t, err)
	outCommits := listCommitResponse.CommitInfo
	require.Equal(t, 1, len(outCommits))
	fileInfos, err := c.ListFile(outRepo.Name, outCommits[0].Commit.ID, "", "", nil, false)
	require.NoError(t, err)
	require.Equal(t, 3, len(fileInfos))

	// Make sure that each job gets a different ID
	job2, err := c.PpsAPIClient.CreateJob(context.Background(), &ppsclient.CreateJobRequest{
		Pipeline: &ppsclient.Pipeline{
			Name: pipelineName,
		},
	})
	require.NoError(t, err)
	require.True(t, job.ID != job2.ID)
}

func TestPipelineThatWritesToOneFile(t *testing.T) {
	if testing.Short() {
		t.Skip("Skipping integration tests in short mode")
	}
	t.Parallel()

	c := getPachClient(t)
	// create pipeline
	pipelineName := uniqueString("pipeline")
	outRepo := ppsserver.PipelineRepo(client.NewPipeline(pipelineName))
	require.NoError(t, c.CreatePipeline(
		pipelineName,
		"",
		[]string{"sh"},
		[]string{
			"dd if=/dev/zero of=/pfs/out/file bs=10 count=1",
		},
		3,
		nil,
	))

	// Manually trigger the pipeline
	_, err := c.PpsAPIClient.CreateJob(context.Background(), &ppsclient.CreateJobRequest{
		Pipeline: &ppsclient.Pipeline{
			Name: pipelineName,
		},
	})
	require.NoError(t, err)

	listCommitRequest := &pfsclient.ListCommitRequest{
		Repo:       []*pfsclient.Repo{outRepo},
		CommitType: pfsclient.CommitType_COMMIT_TYPE_READ,
		Block:      true,
	}
	ctx, cancel := context.WithTimeout(context.Background(), time.Second*60)
	defer cancel()
	listCommitResponse, err := c.PfsAPIClient.ListCommit(
		ctx,
		listCommitRequest,
	)
	require.NoError(t, err)
	outCommits := listCommitResponse.CommitInfo
	require.Equal(t, 1, len(outCommits))
	var buffer bytes.Buffer
	require.NoError(t, c.GetFile(outRepo.Name, outCommits[0].Commit.ID, "file", 0, 0, "", nil, &buffer))
	require.Equal(t, 30, buffer.Len())
}

func TestPipelineThatOverwritesFile(t *testing.T) {
	if testing.Short() {
		t.Skip("Skipping integration tests in short mode")
	}
	t.Parallel()

	c := getPachClient(t)
	// create pipeline
	pipelineName := uniqueString("pipeline")
	outRepo := ppsserver.PipelineRepo(client.NewPipeline(pipelineName))
	require.NoError(t, c.CreatePipeline(
		pipelineName,
		"",
		[]string{"sh"},
		[]string{
			"echo foo > /pfs/out/file",
		},
		3,
		nil,
	))

	// Manually trigger the pipeline
	job, err := c.PpsAPIClient.CreateJob(context.Background(), &ppsclient.CreateJobRequest{
		Pipeline: &ppsclient.Pipeline{
			Name: pipelineName,
		},
	})
	require.NoError(t, err)

	listCommitRequest := &pfsclient.ListCommitRequest{
		Repo:       []*pfsclient.Repo{outRepo},
		CommitType: pfsclient.CommitType_COMMIT_TYPE_READ,
		Block:      true,
	}
	ctx, cancel := context.WithTimeout(context.Background(), time.Second*60)
	defer cancel()
	listCommitResponse, err := c.PfsAPIClient.ListCommit(
		ctx,
		listCommitRequest,
	)
	require.NoError(t, err)
	outCommits := listCommitResponse.CommitInfo
	require.Equal(t, 1, len(outCommits))
	var buffer bytes.Buffer
	require.NoError(t, c.GetFile(outRepo.Name, outCommits[0].Commit.ID, "file", 0, 0, "", nil, &buffer))
	require.Equal(t, "foo\nfoo\nfoo\n", buffer.String())

	// Manually trigger the pipeline
	_, err = c.PpsAPIClient.CreateJob(context.Background(), &ppsclient.CreateJobRequest{
		Pipeline: &ppsclient.Pipeline{
			Name: pipelineName,
		},
		ParentJob: job,
	})
	require.NoError(t, err)

	listCommitRequest = &pfsclient.ListCommitRequest{
		Repo:       []*pfsclient.Repo{outRepo},
		CommitType: pfsclient.CommitType_COMMIT_TYPE_READ,
		FromCommit: []*pfsclient.Commit{outCommits[0].Commit},
		Block:      true,
	}
	listCommitResponse, err = c.PfsAPIClient.ListCommit(
		ctx,
		listCommitRequest,
	)
	require.NoError(t, err)
	outCommits = listCommitResponse.CommitInfo
	require.Equal(t, 1, len(outCommits))
	var buffer2 bytes.Buffer
	require.NoError(t, c.GetFile(outRepo.Name, outCommits[0].Commit.ID, "file", 0, 0, "", nil, &buffer2))
	// we expect only 3 foos here because > _overwrites_ rather than appending.
	// Appending is done with >>.
	require.Equal(t, "foo\nfoo\nfoo\n", buffer2.String())
}

func TestPipelineThatAppendsToFile(t *testing.T) {
	if testing.Short() {
		t.Skip("Skipping integration tests in short mode")
	}
	t.Parallel()

	c := getPachClient(t)
	// create pipeline
	pipelineName := uniqueString("pipeline")
	outRepo := ppsserver.PipelineRepo(client.NewPipeline(pipelineName))
	require.NoError(t, c.CreatePipeline(
		pipelineName,
		"",
		[]string{"sh"},
		[]string{
			"echo foo >> /pfs/out/file",
		},
		3,
		nil,
	))

	// Manually trigger the pipeline
	job, err := c.PpsAPIClient.CreateJob(context.Background(), &ppsclient.CreateJobRequest{
		Pipeline: &ppsclient.Pipeline{
			Name: pipelineName,
		},
	})
	require.NoError(t, err)

	listCommitRequest := &pfsclient.ListCommitRequest{
		Repo:       []*pfsclient.Repo{outRepo},
		CommitType: pfsclient.CommitType_COMMIT_TYPE_READ,
		Block:      true,
	}
	ctx, cancel := context.WithTimeout(context.Background(), time.Second*30)
	defer cancel()
	listCommitResponse, err := c.PfsAPIClient.ListCommit(
		ctx,
		listCommitRequest,
	)
	require.NoError(t, err)
	outCommits := listCommitResponse.CommitInfo
	require.Equal(t, 1, len(outCommits))
	var buffer bytes.Buffer
	require.NoError(t, c.GetFile(outRepo.Name, outCommits[0].Commit.ID, "file", 0, 0, "", nil, &buffer))
	require.Equal(t, "foo\nfoo\nfoo\n", buffer.String())

	// Manually trigger the pipeline
	_, err = c.PpsAPIClient.CreateJob(context.Background(), &ppsclient.CreateJobRequest{
		Pipeline: &ppsclient.Pipeline{
			Name: pipelineName,
		},
		ParentJob: job,
	})
	require.NoError(t, err)

	listCommitRequest = &pfsclient.ListCommitRequest{
		Repo:       []*pfsclient.Repo{outRepo},
		CommitType: pfsclient.CommitType_COMMIT_TYPE_READ,
		Block:      true,
		FromCommit: []*pfsclient.Commit{outCommits[0].Commit},
	}
	listCommitResponse, err = c.PfsAPIClient.ListCommit(
		ctx,
		listCommitRequest,
	)
	require.NoError(t, err)
	outCommits = listCommitResponse.CommitInfo
	require.Equal(t, 1, len(outCommits))
	var buffer2 bytes.Buffer
	require.NoError(t, c.GetFile(outRepo.Name, outCommits[0].Commit.ID, "file", 0, 0, "", nil, &buffer2))
	require.Equal(t, "foo\nfoo\nfoo\nfoo\nfoo\nfoo\n", buffer2.String())
}

func TestRemoveAndAppend(t *testing.T) {
	testParellelRemoveAndAppend(t, 1)
}

func TestParellelRemoveAndAppend(t *testing.T) {
	// This test does not pass on Travis which is why it's skipped right now As
	// soon as we have a hypothesis for why this fails on travis but not
	// locally we should un skip this test and try to fix it.
	t.Skip()
	testParellelRemoveAndAppend(t, 3)
}

func testParellelRemoveAndAppend(t *testing.T, parallelism int) {
	if testing.Short() {
		t.Skip("Skipping integration tests in short mode")
	}
	t.Parallel()

	c := getPachClient(t)

	ctx, cancel := context.WithTimeout(context.Background(), time.Second*60)
	defer cancel() //cleanup resources

	job1, err := c.PpsAPIClient.CreateJob(context.Background(), &ppsclient.CreateJobRequest{
		Transform: &ppsclient.Transform{
			Cmd: []string{"sh"},
			Stdin: []string{
				"echo foo > /pfs/out/file",
			},
		},
		Parallelism: uint64(parallelism),
	})
	require.NoError(t, err)

	inspectJobRequest1 := &ppsclient.InspectJobRequest{
		Job:        job1,
		BlockState: true,
	}
	jobInfo1, err := c.PpsAPIClient.InspectJob(ctx, inspectJobRequest1)
	require.NoError(t, err)
	require.Equal(t, ppsclient.JobState_JOB_SUCCESS, jobInfo1.State)

	var buffer bytes.Buffer
	require.NoError(t, c.GetFile(jobInfo1.OutputCommit.Repo.Name, jobInfo1.OutputCommit.ID, "file", 0, 0, "", nil, &buffer))
	require.Equal(t, strings.Repeat("foo\n", parallelism), buffer.String())

	job2, err := c.PpsAPIClient.CreateJob(context.Background(), &ppsclient.CreateJobRequest{
		Transform: &ppsclient.Transform{
			Cmd: []string{"sh"},
			Stdin: []string{
				"unlink /pfs/out/file && echo bar > /pfs/out/file",
			},
		},
		Parallelism: uint64(parallelism),
		ParentJob:   job1,
	})
	require.NoError(t, err)

	inspectJobRequest2 := &ppsclient.InspectJobRequest{
		Job:        job2,
		BlockState: true,
	}
	jobInfo2, err := c.PpsAPIClient.InspectJob(ctx, inspectJobRequest2)
	require.NoError(t, err)
	c.GetLogs(jobInfo2.Job.ID, os.Stdout)
	require.Equal(t, ppsclient.JobState_JOB_SUCCESS, jobInfo2.State)

	var buffer2 bytes.Buffer
	require.NoError(t, c.GetFile(jobInfo2.OutputCommit.Repo.Name, jobInfo2.OutputCommit.ID, "file", 0, 0, "", nil, &buffer2))
	require.Equal(t, strings.Repeat("bar\n", parallelism), buffer2.String())
}

func TestWorkload(t *testing.T) {
	if testing.Short() {
		t.Skip("Skipping integration tests in short mode")
	}

	c := getPachClient(t)
	seed := time.Now().UnixNano()
	require.NoError(t, workload.RunWorkload(c, rand.New(rand.NewSource(seed)), 100))
}

func TestSharding(t *testing.T) {

	if testing.Short() {
		t.Skip("Skipping integration tests in short mode")
	}
	t.Parallel()

	repo := uniqueString("TestSharding")
	c := getPachClient(t)
	err := c.CreateRepo(repo)
	require.NoError(t, err)
	commit, err := c.StartCommit(repo, "", "")
	require.NoError(t, err)
	var wg sync.WaitGroup
	for i := 0; i < NUMFILES; i++ {
		i := i
		wg.Add(1)
		go func() {
			defer wg.Done()
			rand := rand.New(rand.NewSource(int64(i)))
			_, err = c.PutFile(repo, commit.ID, fmt.Sprintf("file%d", i), workload.NewReader(rand, KB))
			require.NoError(t, err)
		}()
	}
	wg.Wait()
	err = c.FinishCommit(repo, commit.ID)
	require.NoError(t, err)
	wg = sync.WaitGroup{}
	for i := 0; i < NUMFILES; i++ {
		i := i
		wg.Add(1)
		go func() {
			defer wg.Done()
			var buffer1Shard bytes.Buffer
			var buffer4Shard bytes.Buffer
			shard := &pfsclient.Shard{FileModulus: 1, BlockModulus: 1}
			err := c.GetFile(repo, commit.ID,
				fmt.Sprintf("file%d", i), 0, 0, "", shard, &buffer1Shard)
			require.NoError(t, err)
			shard.BlockModulus = 4
			for blockNumber := uint64(0); blockNumber < 4; blockNumber++ {
				shard.BlockNumber = blockNumber
				err := c.GetFile(repo, commit.ID,
					fmt.Sprintf("file%d", i), 0, 0, "", shard, &buffer4Shard)
				require.NoError(t, err)
			}
			require.Equal(t, buffer1Shard.Len(), buffer4Shard.Len())
		}()
	}
	wg.Wait()
}

func TestFromCommit(t *testing.T) {

	if testing.Short() {
		t.Skip("Skipping integration tests in short mode")
	}
	t.Parallel()

	repo := uniqueString("TestFromCommit")
	c := getPachClient(t)
	seed := time.Now().UnixNano()
	rand := rand.New(rand.NewSource(seed))
	err := c.CreateRepo(repo)
	require.NoError(t, err)
	commit1, err := c.StartCommit(repo, "", "")
	require.NoError(t, err)
	_, err = c.PutFile(repo, commit1.ID, "file", workload.NewReader(rand, KB))
	require.NoError(t, err)
	err = c.FinishCommit(repo, commit1.ID)
	require.NoError(t, err)
	commit2, err := c.StartCommit(repo, commit1.ID, "")
	require.NoError(t, err)
	_, err = c.PutFile(repo, commit2.ID, "file", workload.NewReader(rand, KB))
	require.NoError(t, err)
	err = c.FinishCommit(repo, commit2.ID)
	require.NoError(t, err)
	var buffer bytes.Buffer
	require.NoError(t, c.GetFile(repo, commit2.ID, "file", 0, 0, commit1.ID, nil, &buffer))
	require.Equal(t, buffer.Len(), KB)
	buffer = bytes.Buffer{}
	require.NoError(t, c.GetFile(repo, commit2.ID, "file", 0, 0, "", nil, &buffer))
	require.Equal(t, buffer.Len(), 2*KB)
}

func TestSimple(t *testing.T) {
	if testing.Short() {
		t.Skip("Skipping integration tests in short mode")
	}
	t.Parallel()
	c := getPachClient(t)
	repo := uniqueString("TestSimple")
	require.NoError(t, c.CreateRepo(repo))
	commit1, err := c.StartCommit(repo, "", "")
	require.NoError(t, err)
	_, err = c.PutFile(repo, commit1.ID, "foo", strings.NewReader("foo\n"))
	require.NoError(t, err)
	require.NoError(t, c.FinishCommit(repo, commit1.ID))
	commitInfos, err := c.ListCommit([]string{repo}, nil, client.CommitTypeNone, false, false, nil)
	require.NoError(t, err)
	require.Equal(t, 1, len(commitInfos))
	var buffer bytes.Buffer
	require.NoError(t, c.GetFile(repo, commit1.ID, "foo", 0, 0, "", nil, &buffer))
	require.Equal(t, "foo\n", buffer.String())
	commit2, err := c.StartCommit(repo, commit1.ID, "")
	require.NoError(t, err)
	_, err = c.PutFile(repo, commit2.ID, "foo", strings.NewReader("foo\n"))
	require.NoError(t, err)
	err = c.FinishCommit(repo, commit2.ID)
	require.NoError(t, err)
	buffer = bytes.Buffer{}
	require.NoError(t, c.GetFile(repo, commit1.ID, "foo", 0, 0, "", nil, &buffer))
	require.Equal(t, "foo\n", buffer.String())
	buffer = bytes.Buffer{}
	require.NoError(t, c.GetFile(repo, commit2.ID, "foo", 0, 0, "", nil, &buffer))
	require.Equal(t, "foo\nfoo\n", buffer.String())
}

func TestPipelineWithMultipleInputs(t *testing.T) {
	if testing.Short() {
		t.Skip("Skipping integration tests in short mode")
	}
	t.Parallel()
	c := getPachClient(t)

	inputRepo1 := uniqueString("inputRepo")
	require.NoError(t, c.CreateRepo(inputRepo1))
	inputRepo2 := uniqueString("inputRepo")
	require.NoError(t, c.CreateRepo(inputRepo2))

	pipelineName := uniqueString("pipeline")
	require.NoError(t, c.CreatePipeline(
		pipelineName,
		"",
		[]string{"bash"},
		[]string{fmt.Sprintf(`
repo1=%s
repo2=%s
echo $repo1
ls -1 /pfs/$repo1
echo $repo2
ls -1 /pfs/$repo2
for f1 in /pfs/$repo1/*
do
	for f2 in /pfs/$repo2/*
	do
		v1=$(<$f1)
		v2=$(<$f2)
		echo $v1$v2 >> /pfs/out/file
	done
done
`, inputRepo1, inputRepo2)},
		4,
		[]*ppsclient.PipelineInput{
			{
				Repo:   &pfsclient.Repo{Name: inputRepo1},
				Method: client.IncrementalReduceMethod,
			},
			{
				Repo:   &pfsclient.Repo{Name: inputRepo2},
				Method: client.IncrementalReduceMethod,
			},
		},
	))

	content := "foo"
	numfiles := 10

	commit1, err := c.StartCommit(inputRepo1, "", "")
	for i := 0; i < numfiles; i++ {
		_, err = c.PutFile(inputRepo1, commit1.ID, fmt.Sprintf("file%d", i), strings.NewReader(content))
		require.NoError(t, err)
	}
	require.NoError(t, c.FinishCommit(inputRepo1, commit1.ID))

	commit2, err := c.StartCommit(inputRepo2, "", "")
	for i := 0; i < numfiles; i++ {
		_, err = c.PutFile(inputRepo2, commit2.ID, fmt.Sprintf("file%d", i), strings.NewReader(content))
		require.NoError(t, err)
	}
	require.NoError(t, c.FinishCommit(inputRepo2, commit2.ID))

	listCommitRequest := &pfsclient.ListCommitRequest{
		Repo:       []*pfsclient.Repo{{pipelineName}},
		CommitType: pfsclient.CommitType_COMMIT_TYPE_READ,
		Block:      true,
	}
	listCommitResponse, err := c.PfsAPIClient.ListCommit(
		context.Background(),
		listCommitRequest,
	)
	require.NoError(t, err)
	outCommits := listCommitResponse.CommitInfo
	require.Equal(t, 1, len(outCommits))

	fileInfos, err := c.ListFile(pipelineName, outCommits[0].Commit.ID, "", "", nil, false)
	require.NoError(t, err)
	require.Equal(t, 1, len(fileInfos))

	var buffer bytes.Buffer
	require.NoError(t, c.GetFile(pipelineName, outCommits[0].Commit.ID, "file", 0, 0, "", nil, &buffer))
	lines := strings.Split(strings.TrimSpace(buffer.String()), "\n")
	require.Equal(t, numfiles*numfiles, len(lines))
	for _, line := range lines {
		require.Equal(t, len(content)*2, len(line))
	}

	commit3, err := c.StartCommit(inputRepo1, commit1.ID, "")
	for i := 0; i < numfiles; i++ {
		_, err = c.PutFile(inputRepo1, commit3.ID, fmt.Sprintf("file2-%d", i), strings.NewReader(content))
		require.NoError(t, err)
	}
	require.NoError(t, c.FinishCommit(inputRepo1, commit3.ID))

	listCommitRequest.FromCommit = append(listCommitRequest.FromCommit, outCommits[0].Commit)
	listCommitResponse, err = c.PfsAPIClient.ListCommit(
		context.Background(),
		listCommitRequest,
	)
	require.NoError(t, err)
	outCommits = listCommitResponse.CommitInfo
	require.Equal(t, 1, len(outCommits))

	buffer.Reset()
	require.NoError(t, c.GetFile(pipelineName, outCommits[0].Commit.ID, "file", 0, 0, "", nil, &buffer))
	lines = strings.Split(strings.TrimSpace(buffer.String()), "\n")
	require.Equal(t, 2*numfiles*numfiles, len(lines))
	for _, line := range lines {
		require.Equal(t, len(content)*2, len(line))
	}

	commit4, err := c.StartCommit(inputRepo2, commit2.ID, "")
	for i := 0; i < numfiles; i++ {
		_, err = c.PutFile(inputRepo2, commit4.ID, fmt.Sprintf("file2-%d", i), strings.NewReader(content))
		require.NoError(t, err)
	}
	require.NoError(t, c.FinishCommit(inputRepo2, commit4.ID))

	listCommitRequest.FromCommit[0] = outCommits[0].Commit
	listCommitResponse, err = c.PfsAPIClient.ListCommit(
		context.Background(),
		listCommitRequest,
	)
	require.NoError(t, err)
	outCommits = listCommitResponse.CommitInfo
	require.Equal(t, 1, len(outCommits))

	buffer.Reset()
	require.NoError(t, c.GetFile(pipelineName, outCommits[0].Commit.ID, "file", 0, 0, "", nil, &buffer))
	lines = strings.Split(strings.TrimSpace(buffer.String()), "\n")
	require.Equal(t, 4*numfiles*numfiles, len(lines))
	for _, line := range lines {
		require.Equal(t, len(content)*2, len(line))
	}
}

func TestPipelineWithGlobalMethod(t *testing.T) {
	if testing.Short() {
		t.Skip("Skipping integration tests in short mode")
	}
	t.Parallel()
	c := getPachClient(t)

	globalRepo := uniqueString("inputRepo")
	require.NoError(t, c.CreateRepo(globalRepo))
	numfiles := 20

	pipelineName := uniqueString("pipeline")
	parallelism := 2
	require.NoError(t, c.CreatePipeline(
		pipelineName,
		"",
		[]string{"bash"},
		// this script simply outputs the number of files under the global repo
		[]string{fmt.Sprintf(`
numfiles=(/pfs/%s/*)
numfiles=${#numfiles[@]}
echo $numfiles > /pfs/out/file
`, globalRepo)},
		uint64(parallelism),
		[]*ppsclient.PipelineInput{
			{
				Repo:   &pfsclient.Repo{Name: globalRepo},
				Method: client.GlobalMethod,
			},
		},
	))

	content := "foo"

	commit, err := c.StartCommit(globalRepo, "", "")
	require.NoError(t, err)
	for i := 0; i < numfiles; i++ {
		_, err = c.PutFile(globalRepo, commit.ID, fmt.Sprintf("file%d", i), strings.NewReader(content))
		require.NoError(t, err)
	}
	require.NoError(t, c.FinishCommit(globalRepo, commit.ID))

	listCommitRequest := &pfsclient.ListCommitRequest{
		Repo:       []*pfsclient.Repo{{pipelineName}},
		CommitType: pfsclient.CommitType_COMMIT_TYPE_READ,
		Block:      true,
	}
	listCommitResponse, err := c.PfsAPIClient.ListCommit(
		context.Background(),
		listCommitRequest,
	)
	require.NoError(t, err)
	outCommits := listCommitResponse.CommitInfo
	require.Equal(t, 1, len(outCommits))

	fileInfos, err := c.ListFile(pipelineName, outCommits[0].Commit.ID, "", "", nil, false)
	require.NoError(t, err)
	require.Equal(t, 1, len(fileInfos))

	var buffer bytes.Buffer
	require.NoError(t, c.GetFile(pipelineName, outCommits[0].Commit.ID, "file", 0, 0, "", nil, &buffer))
	lines := strings.Split(strings.TrimSpace(buffer.String()), "\n")
	require.Equal(t, parallelism, len(lines)) // each job outputs one line
	for _, line := range lines {
		require.Equal(t, fmt.Sprintf("%d", numfiles), line)
	}
}

func TestPipelineWithPrevRepoAndIncrementalReduceMethod(t *testing.T) {
	if testing.Short() {
		t.Skip("Skipping integration tests in short mode")
	}
	t.Parallel()
	c := getPachClient(t)

	repo := uniqueString("repo")
	require.NoError(t, c.CreateRepo(repo))

	pipelineName := uniqueString("pipeline")
	require.NoError(t, c.CreatePipeline(
		pipelineName,
		"",
		[]string{"bash"},
		[]string{fmt.Sprintf(`
cat /pfs/%s/file >>/pfs/out/file
if [ -d "/pfs/prev" ]; then
  cat /pfs/prev/file >>/pfs/out/file
fi
`, repo)},
		1,
		[]*ppsclient.PipelineInput{
			{
				Repo:   &pfsclient.Repo{Name: repo},
				Method: client.IncrementalReduceMethod,
			},
		},
	))

	commit1, err := c.StartCommit(repo, "", "")
	require.NoError(t, err)
	_, err = c.PutFile(repo, commit1.ID, "file", strings.NewReader("foo\n"))
	require.NoError(t, c.FinishCommit(repo, commit1.ID))

	listCommitRequest := &pfsclient.ListCommitRequest{
		Repo:       []*pfsclient.Repo{{pipelineName}},
		CommitType: pfsclient.CommitType_COMMIT_TYPE_READ,
		Block:      true,
	}
	listCommitResponse, err := c.PfsAPIClient.ListCommit(
		context.Background(),
		listCommitRequest,
	)
	require.NoError(t, err)
	outCommits := listCommitResponse.CommitInfo
	require.Equal(t, 1, len(outCommits))

	var buffer bytes.Buffer
	require.NoError(t, c.GetFile(pipelineName, outCommits[0].Commit.ID, "file", 0, 0, "", nil, &buffer))
	lines := strings.Split(strings.TrimSpace(buffer.String()), "\n")
	require.Equal(t, 1, len(lines))
	require.Equal(t, "foo", lines[0])

	commit2, err := c.StartCommit(repo, commit1.ID, "")
	require.NoError(t, err)
	_, err = c.PutFile(repo, commit2.ID, "file", strings.NewReader("bar\n"))
	require.NoError(t, c.FinishCommit(repo, commit2.ID))

	listCommitRequest = &pfsclient.ListCommitRequest{
		Repo:       []*pfsclient.Repo{{pipelineName}},
		CommitType: pfsclient.CommitType_COMMIT_TYPE_READ,
		Block:      true,
		FromCommit: []*pfsclient.Commit{outCommits[0].Commit},
	}
	listCommitResponse, err = c.PfsAPIClient.ListCommit(
		context.Background(),
		listCommitRequest,
	)
	require.NoError(t, err)
	outCommits = listCommitResponse.CommitInfo
	require.Equal(t, 1, len(outCommits))

	var buffer2 bytes.Buffer
	require.NoError(t, c.GetFile(pipelineName, outCommits[0].Commit.ID, "file", 0, 0, "", nil, &buffer2))
	lines = strings.Split(strings.TrimSpace(buffer2.String()), "\n")
	require.Equal(t, 3, len(lines))
	require.Equal(t, "foo", lines[0])
	require.Equal(t, "bar", lines[1])
	require.Equal(t, "foo", lines[2])
}

func TestPipelineThatUseNonexistentInputs(t *testing.T) {
	if testing.Short() {
		t.Skip("Skipping integration tests in short mode")
	}
	t.Parallel()
	c := getPachClient(t)

	pipelineName := uniqueString("pipeline")
	require.YesError(t, c.CreatePipeline(
		pipelineName,
		"",
		[]string{"bash"},
		[]string{""},
		1,
		[]*ppsclient.PipelineInput{
			{
				Repo: &pfsclient.Repo{Name: "nonexistent"},
			},
		},
	))
}

func TestPipelineWhoseInputsGetDeleted(t *testing.T) {
	if testing.Short() {
		t.Skip("Skipping integration tests in short mode")
	}
	t.Parallel()
	c := getPachClient(t)

	repo := uniqueString("repo")
	require.NoError(t, c.CreateRepo(repo))

	pipelineName := uniqueString("pipeline")
	require.NoError(t, c.CreatePipeline(
		pipelineName,
		"",
		[]string{"bash"},
		[]string{"true"},
		1,
		[]*ppsclient.PipelineInput{
			{
				Repo: &pfsclient.Repo{Name: repo},
			},
		},
	))

	// Shouldn't be able to delete the input repo because the pipeline
	// is still running
	require.YesError(t, c.DeleteRepo(repo))

	// The correct flow to delete the input repo
	require.NoError(t, c.DeletePipeline(pipelineName))
	require.NoError(t, c.DeleteRepo(pipelineName))
	require.NoError(t, c.DeleteRepo(repo))
}

// This test fails if you updated some static assets (such as doc/pipeline_spec.md)
// that are used in code but forgot to run:
// $ make assets
func TestAssets(t *testing.T) {
	assetPaths := []string{"doc/pipeline_spec.md"}

	for _, path := range assetPaths {
		doc, err := ioutil.ReadFile(filepath.Join(os.Getenv("GOPATH"), "src/github.com/pachyderm/pachyderm/", path))
		if err != nil {
			t.Fatal(err)
		}

		asset, err := pachyderm.Asset(path)
		if err != nil {
			t.Fatal(err)
		}

		require.Equal(t, doc, asset)
	}
}

// TestProvenance creates a pipeline DAG that's not a transitive reduction
// It looks like this:
// A
// | \
// v  v
// B-->C
// When we commit to A we expect to see 1 commit on C rather than 2.
func TestProvenance(t *testing.T) {
	if testing.Short() {
		t.Skip("Skipping integration tests in short mode")
	}

	t.Parallel()
	c := getPachClient(t)
	aRepo := uniqueString("A")
	require.NoError(t, c.CreateRepo(aRepo))
	bPipeline := uniqueString("B")
	require.NoError(t, c.CreatePipeline(
		bPipeline,
		"",
		[]string{"cp", path.Join("/pfs", aRepo, "file"), "/pfs/out/file"},
		nil,
		1,
		[]*ppsclient.PipelineInput{{Repo: client.NewRepo(aRepo)}},
	))
	cPipeline := uniqueString("C")
	require.NoError(t, c.CreatePipeline(
		cPipeline,
		"",
		[]string{"sh"},
		[]string{fmt.Sprintf("diff %s %s >/pfs/out/file",
			path.Join("/pfs", aRepo, "file"), path.Join("/pfs", bPipeline, "file"))},
		1,
		[]*ppsclient.PipelineInput{
			{Repo: client.NewRepo(aRepo)},
			{Repo: client.NewRepo(bPipeline)},
		},
	))
	// commit to aRepo
	commit1, err := c.StartCommit(aRepo, "", "master")
	require.NoError(t, err)
	_, err = c.PutFile(aRepo, commit1.ID, "file", strings.NewReader("foo\n"))
	require.NoError(t, err)
	require.NoError(t, c.FinishCommit(aRepo, commit1.ID))
	commitInfos, err := c.FlushCommit([]*pfsclient.Commit{client.NewCommit(aRepo, commit1.ID)}, nil)
	require.NoError(t, err)
	require.Equal(t, 2, len(commitInfos))

	commit2, err := c.StartCommit(aRepo, "", "master")
	require.NoError(t, err)
	_, err = c.PutFile(aRepo, commit2.ID, "file", strings.NewReader("bar\n"))
	require.NoError(t, err)
	require.NoError(t, c.FinishCommit(aRepo, commit2.ID))
	commitInfos, err = c.FlushCommit([]*pfsclient.Commit{client.NewCommit(aRepo, commit2.ID)}, nil)
	require.NoError(t, err)
	require.Equal(t, 2, len(commitInfos))

	// There should only be 2 commits on cRepo
	commitInfos, err = c.ListCommit([]string{cPipeline}, nil, pfsclient.CommitType_COMMIT_TYPE_READ, false, false, nil)
	require.NoError(t, err)
	require.Equal(t, 2, len(commitInfos))
	for _, commitInfo := range commitInfos {
		// C takes the diff of 2 files that should always be the same, so we
		// expect an empty file
		fileInfo, err := c.InspectFile(cPipeline, commitInfo.Commit.ID, "file", "", nil)
		require.NoError(t, err)
		require.Equal(t, uint64(0), fileInfo.SizeBytes)
	}
}

func TestDirectory(t *testing.T) {
	if testing.Short() {
		t.Skip("Skipping integration tests in short mode")
	}
	t.Parallel()

	c := getPachClient(t)

	ctx, cancel := context.WithTimeout(context.Background(), time.Second*60)
	defer cancel() //cleanup resources

	job1, err := c.PpsAPIClient.CreateJob(context.Background(), &ppsclient.CreateJobRequest{
		Transform: &ppsclient.Transform{
			Cmd: []string{"sh"},
			Stdin: []string{
				"mkdir /pfs/out/dir",
				"echo foo >> /pfs/out/dir/file",
			},
		},
		Parallelism: 3,
	})
	require.NoError(t, err)
	inspectJobRequest1 := &ppsclient.InspectJobRequest{
		Job:        job1,
		BlockState: true,
	}
	jobInfo1, err := c.PpsAPIClient.InspectJob(ctx, inspectJobRequest1)
	require.NoError(t, err)
	require.Equal(t, ppsclient.JobState_JOB_SUCCESS, jobInfo1.State)

	var buffer bytes.Buffer
	require.NoError(t, c.GetFile(jobInfo1.OutputCommit.Repo.Name, jobInfo1.OutputCommit.ID, "dir/file", 0, 0, "", nil, &buffer))
	require.Equal(t, "foo\nfoo\nfoo\n", buffer.String())

	job2, err := c.PpsAPIClient.CreateJob(context.Background(), &ppsclient.CreateJobRequest{
		Transform: &ppsclient.Transform{
			Cmd: []string{"sh"},
			Stdin: []string{
				"echo bar >> /pfs/out/dir/file",
			},
		},
		Parallelism: 3,
		ParentJob:   job1,
	})
	require.NoError(t, err)
	inspectJobRequest2 := &ppsclient.InspectJobRequest{
		Job:        job2,
		BlockState: true,
	}
	jobInfo2, err := c.PpsAPIClient.InspectJob(ctx, inspectJobRequest2)
	require.NoError(t, err)
	require.Equal(t, ppsclient.JobState_JOB_SUCCESS, jobInfo2.State)

	buffer = bytes.Buffer{}
	require.NoError(t, c.GetFile(jobInfo2.OutputCommit.Repo.Name, jobInfo2.OutputCommit.ID, "dir/file", 0, 0, "", nil, &buffer))
	require.Equal(t, "foo\nfoo\nfoo\nbar\nbar\nbar\n", buffer.String())
}

func TestFailedJobReadData(t *testing.T) {
	// We want to enable users to be able to read data from cancelled commits for debugging purposes`
	if testing.Short() {
		t.Skip("Skipping integration tests in short mode")
	}
	t.Parallel()

	shards := 0
	c := getPachClient(t)
	repo := uniqueString("TestJob_Foo")

	require.NoError(t, c.CreateRepo(repo))
	commit, err := c.StartCommit(repo, "", "")
	require.NoError(t, err)
	fileContent := "foo\n"
	_, err = c.PutFile(repo, commit.ID, "file", strings.NewReader(fileContent))
	require.NoError(t, err)
	err = c.FinishCommit(repo, commit.ID)
	require.NoError(t, err)

	job, err := c.CreateJob(
		"",
		[]string{"bash"},
		[]string{
			"echo fubar > /pfs/out/file",
			"exit 1",
		},
		uint64(shards),
		[]*ppsclient.JobInput{
			{
				Commit: commit,
				Method: client.ReduceMethod,
			},
		},
		"",
	)
	require.NoError(t, err)
	inspectJobRequest := &ppsclient.InspectJobRequest{
		Job:        job,
		BlockState: true,
	}

	ctx, cancel := context.WithTimeout(context.Background(), time.Second*30)
	defer cancel() //cleanup resources
	jobInfo, err := c.PpsAPIClient.InspectJob(ctx, inspectJobRequest)
	require.NoError(t, err)
	require.Equal(t, ppsclient.JobState_JOB_FAILURE.String(), jobInfo.State.String())
	require.True(t, jobInfo.Parallelism > 0)
	c.GetLogs(jobInfo.Job.ID, os.Stdout)
	commitInfo, err := c.InspectCommit(jobInfo.OutputCommit.Repo.Name, jobInfo.OutputCommit.ID)
	require.NoError(t, err)
	require.Equal(t, pfsclient.CommitType_COMMIT_TYPE_READ, commitInfo.CommitType)
	require.Equal(t, true, commitInfo.Cancelled)

	var buffer bytes.Buffer
	require.NoError(t, c.GetFile(jobInfo.OutputCommit.Repo.Name, jobInfo.OutputCommit.ID, "file", 0, 0, "", nil, &buffer))
	require.Equal(t, "fubar", strings.TrimSpace(buffer.String()))

}

// TestFlushCommit
func TestFlushCommit(t *testing.T) {
	if testing.Short() {
		t.Skip("Skipping integration tests in short mode")
	}

	t.Parallel()
	c := getPachClient(t)
	prefix := uniqueString("repo")
	makeRepoName := func(i int) string {
		return fmt.Sprintf("%s_%d", prefix, i)
	}

	sourceRepo := makeRepoName(0)
	require.NoError(t, c.CreateRepo(sourceRepo))

	// Create a five-stage pipeline
	numStages := 5
	for i := 0; i < numStages; i++ {
		repo := makeRepoName(i)
		require.NoError(t, c.CreatePipeline(
			makeRepoName(i+1),
			"",
			[]string{"cp", path.Join("/pfs", repo, "file"), "/pfs/out/file"},
			nil,
			1,
			[]*ppsclient.PipelineInput{{Repo: client.NewRepo(repo)}},
		))
	}

	test := func(parent string) string {
		commit, err := c.StartCommit(sourceRepo, parent, "")
		require.NoError(t, err)
		_, err = c.PutFile(sourceRepo, commit.ID, "file", strings.NewReader("foo\n"))
		require.NoError(t, err)
		require.NoError(t, c.FinishCommit(sourceRepo, commit.ID))
		commitInfos, err := c.FlushCommit([]*pfsclient.Commit{client.NewCommit(sourceRepo, commit.ID)}, nil)
		require.NoError(t, err)
		require.Equal(t, numStages, len(commitInfos))
		return commit.ID
	}

	// Run the test twice, once on a orphan commit and another on
	// a commit with a parent
	commit := test("")
	test(commit)
}

// TestFlushCommitWithFailure is similar to TestFlushCommit except that
// the pipeline is designed to fail
func TestFlushCommitWithFailure(t *testing.T) {
	if testing.Short() {
		t.Skip("Skipping integration tests in short mode")
	}

	t.Parallel()
	c := getPachClient(t)
	prefix := uniqueString("repo")
	makeRepoName := func(i int) string {
		return fmt.Sprintf("%s_%d", prefix, i)
	}

	sourceRepo := makeRepoName(0)
	require.NoError(t, c.CreateRepo(sourceRepo))

	// Create a five-stage pipeline; the third stage is designed to fail
	numStages := 5
	for i := 0; i < numStages; i++ {
		fileName := "file"
		if i == 3 {
			fileName = "nonexistent"
		}
		repo := makeRepoName(i)
		require.NoError(t, c.CreatePipeline(
			makeRepoName(i+1),
			"",
			[]string{"cp", path.Join("/pfs", repo, fileName), "/pfs/out/file"},
			nil,
			1,
			[]*ppsclient.PipelineInput{{Repo: client.NewRepo(repo)}},
		))
	}

	commit, err := c.StartCommit(sourceRepo, "", "")
	require.NoError(t, err)
	_, err = c.PutFile(sourceRepo, commit.ID, "file", strings.NewReader("foo\n"))
	require.NoError(t, err)
	require.NoError(t, c.FinishCommit(sourceRepo, commit.ID))
	_, err = c.FlushCommit([]*pfsclient.Commit{client.NewCommit(sourceRepo, commit.ID)}, nil)
	fmt.Println(err.Error())
	require.YesError(t, err)
}

// TestRecreatePipeline tracks #432
func TestRecreatePipeline(t *testing.T) {
	if testing.Short() {
		t.Skip("Skipping integration tests in short mode")
	}

	t.Parallel()
	c := getPachClient(t)
	repo := uniqueString("data")
	require.NoError(t, c.CreateRepo(repo))
	commit, err := c.StartCommit(repo, "", "")
	require.NoError(t, err)
	_, err = c.PutFile(repo, commit.ID, "file", strings.NewReader("foo"))
	require.NoError(t, err)
	require.NoError(t, c.FinishCommit(repo, commit.ID))
	pipeline := uniqueString("pipeline")
	createPipeline := func() {
		require.NoError(t, c.CreatePipeline(
			pipeline,
			"",
			[]string{"cp", path.Join("/pfs", repo, "file"), "/pfs/out/file"},
			nil,
			1,
			[]*ppsclient.PipelineInput{{Repo: client.NewRepo(repo)}},
		))
		listCommitRequest := &pfsclient.ListCommitRequest{
			Repo:       []*pfsclient.Repo{{pipeline}},
			CommitType: pfsclient.CommitType_COMMIT_TYPE_READ,
			Block:      true,
		}
		ctx, cancel := context.WithTimeout(context.Background(), time.Second*30)
		defer cancel()
		listCommitResponse, err := c.PfsAPIClient.ListCommit(
			ctx,
			listCommitRequest,
		)
		require.NoError(t, err)
		outCommits := listCommitResponse.CommitInfo
		require.Equal(t, 1, len(outCommits))
	}

	// Do it twice.  We expect jobs to be created on both runs.
	createPipeline()
	require.NoError(t, c.DeleteRepo(pipeline))
	require.NoError(t, c.DeletePipeline(pipeline))
	createPipeline()
}

func TestPipelineState(t *testing.T) {
	if testing.Short() {
		t.Skip("Skipping integration tests in short mode")
	}

	t.Parallel()
	c := getPachClient(t)
	repo := uniqueString("data")
	require.NoError(t, c.CreateRepo(repo))
	pipeline := uniqueString("pipeline")
	require.NoError(t, c.CreatePipeline(
		pipeline,
		"",
		[]string{"cp", path.Join("/pfs", repo, "file"), "/pfs/out/file"},
		nil,
		1,
		[]*ppsclient.PipelineInput{{Repo: client.NewRepo(repo)}},
	))

	time.Sleep(5 * time.Second) // wait for this pipeline to get picked up
	pipelineInfo, err := c.InspectPipeline(pipeline)
	require.NoError(t, err)
	require.Equal(t, ppsclient.PipelineState_PIPELINE_RUNNING, pipelineInfo.State)

	// Now we introduce an error to the pipeline by removing its output repo
	// and starting a job
	require.NoError(t, c.DeleteRepo(pipeline))
	commit, err := c.StartCommit(repo, "", "")
	require.NoError(t, err)
	_, err = c.PutFile(repo, commit.ID, "file", strings.NewReader("foo"))
	require.NoError(t, err)
	require.NoError(t, c.FinishCommit(repo, commit.ID))

	// So the state of the pipeline will alternate between running and
	// restarting.  We just want to make sure that it has definitely restarted.
	var states []interface{}
	for i := 0; i < 10; i++ {
		time.Sleep(1 * time.Second)
		pipelineInfo, err = c.InspectPipeline(pipeline)
		require.NoError(t, err)
		states = append(states, pipelineInfo.State)

	}
	require.EqualOneOf(t, states, ppsclient.PipelineState_PIPELINE_RESTARTING)
}

func TestPipelineJobCounts(t *testing.T) {
	if testing.Short() {
		t.Skip("Skipping integration tests in short mode")
	}

	t.Parallel()
	c := getPachClient(t)
	repo := uniqueString("data")
	require.NoError(t, c.CreateRepo(repo))
	pipeline := uniqueString("pipeline")
	require.NoError(t, c.CreatePipeline(
		pipeline,
		"",
		[]string{"cp", path.Join("/pfs", repo, "file"), "/pfs/out/file"},
		nil,
		1,
		[]*ppsclient.PipelineInput{{Repo: client.NewRepo(repo)}},
	))

	// Trigger a job by creating a commit
	commit, err := c.StartCommit(repo, "", "")
	require.NoError(t, err)
	_, err = c.PutFile(repo, commit.ID, "file", strings.NewReader("foo"))
	require.NoError(t, err)
	require.NoError(t, c.FinishCommit(repo, commit.ID))
	_, err = c.FlushCommit([]*pfsclient.Commit{commit}, nil)
	require.NoError(t, err)
	jobInfos, err := c.ListJob(pipeline, nil)
	require.NoError(t, err)
	require.Equal(t, 1, len(jobInfos))
	inspectJobRequest := &ppsclient.InspectJobRequest{
		Job:        jobInfos[0].Job,
		BlockState: true,
	}
	ctx, cancel := context.WithTimeout(context.Background(), time.Second*30)
	defer cancel() //cleanup resources
	_, err = c.PpsAPIClient.InspectJob(ctx, inspectJobRequest)
	require.NoError(t, err)

	// check that the job has been accounted for
	pipelineInfo, err := c.InspectPipeline(pipeline)
	require.NoError(t, err)
	require.Equal(t, int32(1), pipelineInfo.JobCounts[int32(ppsclient.JobState_JOB_SUCCESS)])
}

func TestJobState(t *testing.T) {
	if testing.Short() {
		t.Skip("Skipping integration tests in short mode")
	}

	t.Parallel()
	c := getPachClient(t)

	// This job uses a nonexistent image; it's supposed to stay in the
	// "pulling" state
	job, err := c.CreateJob(
		"nonexistent",
		[]string{"bash"},
		nil,
		0,
		nil,
		"",
	)
	require.NoError(t, err)
	time.Sleep(10 * time.Second)
	jobInfo, err := c.InspectJob(job.ID, false)
	require.NoError(t, err)
	require.Equal(t, ppsclient.JobState_JOB_PULLING, jobInfo.State)

	// This job sleeps for 20 secs
	job, err = c.CreateJob(
		"",
		[]string{"bash"},
		[]string{"sleep 20"},
		0,
		nil,
		"",
	)
	require.NoError(t, err)
	time.Sleep(10 * time.Second)
	jobInfo, err = c.InspectJob(job.ID, false)
	require.NoError(t, err)
	require.Equal(t, ppsclient.JobState_JOB_RUNNING, jobInfo.State)

	// Wait for the job to complete
	jobInfo, err = c.InspectJob(job.ID, true)
	require.NoError(t, err)
	require.Equal(t, ppsclient.JobState_JOB_SUCCESS, jobInfo.State)
}

func TestClusterFunctioningAfterMembershipChange(t *testing.T) {
	if testing.Short() {
		t.Skip("Skipping integration tests in short mode")
	}

	k := getKubeClient(t)
	scalePachd(t, k)
	// Wait for the cluster to stablize... ideally we shouldn't have to
	// do that.
	time.Sleep(20 * time.Second)
	TestJob(t)
}

<<<<<<< HEAD
=======
func TestDeleteAfterMembershipChange(t *testing.T) {
	if testing.Short() {
		t.Skip("Skipping integration tests in short mode")
	}

	repo := uniqueString("TestDeleteAfterMembershipChange")
	c := getPachClient(t)
	require.NoError(t, c.CreateRepo(repo))
	_, err := c.StartCommit(repo, "", "master")
	require.NoError(t, err)
	require.NoError(t, c.FinishCommit(repo, "master"))
	k := getKubeClient(t)
	scalePachd(t, k)
	// Wait for the cluster to stablize... ideally we shouldn't have to
	// do that.
	time.Sleep(20 * time.Second)

	c = getPachClient(t)
	require.NoError(t, c.DeleteRepo(repo))
}

// scalePachd scales the number of pachd nodes to anywhere from 1 to
// twice the original number
// It's guaranteed that the new replica number will be different from
// the original
func scalePachd(t *testing.T, k *kube.Client) {
	rc := k.ReplicationControllers(api.NamespaceDefault)
	pachdRc, err := rc.Get("pachd")
	require.NoError(t, err)
	originalReplicas := pachdRc.Spec.Replicas
	for {
		pachdRc.Spec.Replicas = int32(rand.Intn(int(originalReplicas)*2) + 1)
		if pachdRc.Spec.Replicas != originalReplicas {
			break
		}
	}
	fmt.Printf("scaling pachd to %d replicas\n", pachdRc.Spec.Replicas)
	_, err = rc.Update(pachdRc)
	require.NoError(t, err)
}

>>>>>>> e69bdc4b
func TestScrubbedErrors(t *testing.T) {
	if testing.Short() {
		t.Skip("Skipping integration tests in short mode")
	}

	t.Parallel()
	c := getPachClient(t)

	_, err := c.InspectPipeline("blah")
	require.Equal(t, "PipelineInfos blah not found", err.Error())

	err = c.CreatePipeline(
		"lskdjf$#%^ERTYC",
		"",
		[]string{},
		nil,
		1,
		[]*ppsclient.PipelineInput{{Repo: &pfsclient.Repo{Name: "test"}}},
	)
	require.Equal(t, "Repo test not found", err.Error())

	_, err = c.CreateJob("askjdfhgsdflkjh", []string{}, []string{}, 0, []*ppsclient.JobInput{client.NewJobInput("bogusRepo", "bogusCommit", client.DefaultMethod)}, "")
	require.Matches(t, "Repo job_.* not found", err.Error())

	_, err = c.InspectJob("blah", true)
	require.Equal(t, "JobInfos blah not found", err.Error())

	home := os.Getenv("HOME")
	f, err := os.Create(filepath.Join(home, "/tmpfile"))
	defer func() {
		os.Remove(filepath.Join(home, "/tmpfile"))
	}()
	require.NoError(t, err)
	err = c.GetLogs("bogusJobId", f)
	require.Equal(t, "Job bogusJobId not found", err.Error())
}

func TestAcceptReturnCode(t *testing.T) {
	if testing.Short() {
		t.Skip("Skipping integration tests in short mode")
	}
	t.Parallel()
	c := getPachClient(t)
	job, err := c.PpsAPIClient.CreateJob(
		context.Background(),
		&ppsclient.CreateJobRequest{
			Transform: &ppsclient.Transform{
				Cmd:              []string{"sh"},
				Stdin:            []string{"exit 1"},
				AcceptReturnCode: []int64{1},
			},
		},
	)
	require.NoError(t, err)
	inspectJobRequest := &ppsclient.InspectJobRequest{
		Job:        job,
		BlockState: true,
	}
	ctx, cancel := context.WithTimeout(context.Background(), time.Second*30)
	defer cancel() //cleanup resources
	jobInfo, err := c.PpsAPIClient.InspectJob(ctx, inspectJobRequest)
	require.NoError(t, err)
	require.Equal(t, ppsclient.JobState_JOB_SUCCESS.String(), jobInfo.State.String())
}

<<<<<<< HEAD
func TestRestartAll(t *testing.T) {
	if testing.Short() {
		t.Skip("Skipping integration tests in short mode")
	}
	// this test cannot be run in parallel because it restarts everything which breaks other tests.
	c := getPachClient(t)
	// create repos
	dataRepo := uniqueString("TestRestartAll_data")
=======
func TestPrettyPrinting(t *testing.T) {
	if testing.Short() {
		t.Skip("Skipping integration tests in short mode")
	}
	t.Parallel()

	c := getPachClient(t)
	// create repos
	dataRepo := uniqueString("TestPipeline_data")
>>>>>>> e69bdc4b
	require.NoError(t, c.CreateRepo(dataRepo))
	// create pipeline
	pipelineName := uniqueString("pipeline")
	require.NoError(t, c.CreatePipeline(
		pipelineName,
		"",
		[]string{"cp", path.Join("/pfs", dataRepo, "file"), "/pfs/out/file"},
		nil,
		1,
		[]*ppsclient.PipelineInput{{Repo: &pfsclient.Repo{Name: dataRepo}}},
	))
<<<<<<< HEAD
	// Do first commit to repo
=======
	// Do a commit to repo
>>>>>>> e69bdc4b
	commit, err := c.StartCommit(dataRepo, "", "")
	require.NoError(t, err)
	_, err = c.PutFile(dataRepo, commit.ID, "file", strings.NewReader("foo\n"))
	require.NoError(t, err)
	require.NoError(t, c.FinishCommit(dataRepo, commit.ID))
<<<<<<< HEAD
	_, err = c.FlushCommit([]*pfsclient.Commit{commit}, nil)
	require.NoError(t, err)

	kube := getKubeClient(t)
	restartAll(t, kube)
	// Wait for the cluster to stablize... ideally we shouldn't have to
	// do that.
	time.Sleep(40 * time.Second)

	// need a new client because the old one will have a defunct connection
	c = getPachClient(t)

	_, err = c.InspectPipeline(pipelineName)
	require.NoError(t, err)
	_, err = c.InspectRepo(dataRepo)
	require.NoError(t, err)
	_, err = c.InspectCommit(dataRepo, commit.ID)
	require.NoError(t, err)
=======
	commitInfos, err := c.FlushCommit([]*pfsclient.Commit{commit}, nil)
	require.NoError(t, err)
	repoInfo, err := c.InspectRepo(dataRepo)
	require.NoError(t, err)
	require.NoError(t, pfspretty.PrintDetailedRepoInfo(repoInfo))
	for _, commitInfo := range commitInfos {
		require.NoError(t, pfspretty.PrintDetailedCommitInfo(commitInfo))
	}
	fileInfo, err := c.InspectFile(dataRepo, commit.ID, "file", "", nil)
	require.NoError(t, err)
	require.NoError(t, pfspretty.PrintDetailedFileInfo(fileInfo))
	pipelineInfo, err := c.InspectPipeline(pipelineName)
	require.NoError(t, err)
	require.NoError(t, ppspretty.PrintDetailedPipelineInfo(pipelineInfo))
	jobInfos, err := c.ListJob("", nil)
	require.NoError(t, err)
	require.True(t, len(jobInfos) > 0)
	require.NoError(t, ppspretty.PrintDetailedJobInfo(jobInfos[0]))
}

func TestDeleteAll(t *testing.T) {
	if testing.Short() {
		t.Skip("Skipping integration tests in short mode")
	}
	// this test cannot be run in parallel because it deletes everything
	c := getPachClient(t)
	// create repos
	dataRepo := uniqueString("TestPipeline_data")
	require.NoError(t, c.CreateRepo(dataRepo))
	// create pipeline
	pipelineName := uniqueString("pipeline")
	require.NoError(t, c.CreatePipeline(
		pipelineName,
		"",
		[]string{"cp", path.Join("/pfs", dataRepo, "file"), "/pfs/out/file"},
		nil,
		1,
		[]*ppsclient.PipelineInput{{Repo: &pfsclient.Repo{Name: dataRepo}}},
	))
	// Do commit to repo
	commit, err := c.StartCommit(dataRepo, "", "")
	require.NoError(t, err)
	_, err = c.PutFile(dataRepo, commit.ID, "file", strings.NewReader("foo\n"))
	require.NoError(t, err)
	require.NoError(t, c.FinishCommit(dataRepo, commit.ID))
	_, err = c.FlushCommit([]*pfsclient.Commit{commit}, nil)
	require.NoError(t, err)
	require.NoError(t, c.DeleteAll())
	repoInfos, err := c.ListRepo(nil)
	require.NoError(t, err)
	require.Equal(t, 0, len(repoInfos))
	pipelineInfos, err := c.ListPipeline()
	require.NoError(t, err)
	require.Equal(t, 0, len(pipelineInfos))
	jobInfos, err := c.ListJob("", nil)
	require.NoError(t, err)
	require.Equal(t, 0, len(jobInfos))
>>>>>>> e69bdc4b
}

func getPachClient(t *testing.T) *client.APIClient {
	client, err := client.NewFromAddress("0.0.0.0:30650")
	require.NoError(t, err)
	return client
}

func getKubeClient(t *testing.T) *kube.Client {
	config := &kube_client.Config{
		Host:     "0.0.0.0:8080",
		Insecure: false,
	}
	k, err := kube.New(config)
	require.NoError(t, err)
	return k
}

func uniqueString(prefix string) string {
	return prefix + "_" + uuid.NewWithoutDashes()[0:12]
}

// scalePachd scales the number of pachd nodes to anywhere from 1 to
// twice the original number
// It's guaranteed that the new replica number will be different from
// the original
func scalePachd(t *testing.T, k *kube.Client) {
	rc := k.ReplicationControllers(api.NamespaceDefault)
	pachdRc, err := rc.Get("pachd")
	require.NoError(t, err)
	originalReplicas := pachdRc.Spec.Replicas
	for {
		pachdRc.Spec.Replicas = int32(rand.Intn(int(originalReplicas)*2) + 1)
		if pachdRc.Spec.Replicas != originalReplicas {
			break
		}
	}
	fmt.Printf("scaling pachd to %d replicas\n", pachdRc.Spec.Replicas)
	_, err = rc.Update(pachdRc)
	require.NoError(t, err)
}

func restartAll(t *testing.T, k *kube.Client) {
	podsInterface := k.Pods(api.NamespaceDefault)
	labelSelector, err := labels.Parse("suite=pachyderm")
	require.NoError(t, err)
	podList, err := podsInterface.List(
		api.ListOptions{
			LabelSelector: labelSelector,
		})
	require.NoError(t, err)
	for _, pod := range podList.Items {
		require.NoError(t, podsInterface.Delete(pod.Name, api.NewDeleteOptions(0)))
	}
}<|MERGE_RESOLUTION|>--- conflicted
+++ resolved
@@ -1817,8 +1817,6 @@
 	TestJob(t)
 }
 
-<<<<<<< HEAD
-=======
 func TestDeleteAfterMembershipChange(t *testing.T) {
 	if testing.Short() {
 		t.Skip("Skipping integration tests in short mode")
@@ -1860,7 +1858,6 @@
 	require.NoError(t, err)
 }
 
->>>>>>> e69bdc4b
 func TestScrubbedErrors(t *testing.T) {
 	if testing.Short() {
 		t.Skip("Skipping integration tests in short mode")
@@ -1926,7 +1923,6 @@
 	require.Equal(t, ppsclient.JobState_JOB_SUCCESS.String(), jobInfo.State.String())
 }
 
-<<<<<<< HEAD
 func TestRestartAll(t *testing.T) {
 	if testing.Short() {
 		t.Skip("Skipping integration tests in short mode")
@@ -1935,17 +1931,6 @@
 	c := getPachClient(t)
 	// create repos
 	dataRepo := uniqueString("TestRestartAll_data")
-=======
-func TestPrettyPrinting(t *testing.T) {
-	if testing.Short() {
-		t.Skip("Skipping integration tests in short mode")
-	}
-	t.Parallel()
-
-	c := getPachClient(t)
-	// create repos
-	dataRepo := uniqueString("TestPipeline_data")
->>>>>>> e69bdc4b
 	require.NoError(t, c.CreateRepo(dataRepo))
 	// create pipeline
 	pipelineName := uniqueString("pipeline")
@@ -1957,17 +1942,12 @@
 		1,
 		[]*ppsclient.PipelineInput{{Repo: &pfsclient.Repo{Name: dataRepo}}},
 	))
-<<<<<<< HEAD
 	// Do first commit to repo
-=======
-	// Do a commit to repo
->>>>>>> e69bdc4b
 	commit, err := c.StartCommit(dataRepo, "", "")
 	require.NoError(t, err)
 	_, err = c.PutFile(dataRepo, commit.ID, "file", strings.NewReader("foo\n"))
 	require.NoError(t, err)
 	require.NoError(t, c.FinishCommit(dataRepo, commit.ID))
-<<<<<<< HEAD
 	_, err = c.FlushCommit([]*pfsclient.Commit{commit}, nil)
 	require.NoError(t, err)
 
@@ -1986,32 +1966,14 @@
 	require.NoError(t, err)
 	_, err = c.InspectCommit(dataRepo, commit.ID)
 	require.NoError(t, err)
-=======
-	commitInfos, err := c.FlushCommit([]*pfsclient.Commit{commit}, nil)
-	require.NoError(t, err)
-	repoInfo, err := c.InspectRepo(dataRepo)
-	require.NoError(t, err)
-	require.NoError(t, pfspretty.PrintDetailedRepoInfo(repoInfo))
-	for _, commitInfo := range commitInfos {
-		require.NoError(t, pfspretty.PrintDetailedCommitInfo(commitInfo))
-	}
-	fileInfo, err := c.InspectFile(dataRepo, commit.ID, "file", "", nil)
-	require.NoError(t, err)
-	require.NoError(t, pfspretty.PrintDetailedFileInfo(fileInfo))
-	pipelineInfo, err := c.InspectPipeline(pipelineName)
-	require.NoError(t, err)
-	require.NoError(t, ppspretty.PrintDetailedPipelineInfo(pipelineInfo))
-	jobInfos, err := c.ListJob("", nil)
-	require.NoError(t, err)
-	require.True(t, len(jobInfos) > 0)
-	require.NoError(t, ppspretty.PrintDetailedJobInfo(jobInfos[0]))
-}
-
-func TestDeleteAll(t *testing.T) {
-	if testing.Short() {
-		t.Skip("Skipping integration tests in short mode")
-	}
-	// this test cannot be run in parallel because it deletes everything
+}
+
+func TestPrettyPrinting(t *testing.T) {
+	if testing.Short() {
+		t.Skip("Skipping integration tests in short mode")
+	}
+	t.Parallel()
+
 	c := getPachClient(t)
 	// create repos
 	dataRepo := uniqueString("TestPipeline_data")
@@ -2026,6 +1988,51 @@
 		1,
 		[]*ppsclient.PipelineInput{{Repo: &pfsclient.Repo{Name: dataRepo}}},
 	))
+	// Do a commit to repo
+	commit, err := c.StartCommit(dataRepo, "", "")
+	require.NoError(t, err)
+	_, err = c.PutFile(dataRepo, commit.ID, "file", strings.NewReader("foo\n"))
+	require.NoError(t, err)
+	require.NoError(t, c.FinishCommit(dataRepo, commit.ID))
+	commitInfos, err := c.FlushCommit([]*pfsclient.Commit{commit}, nil)
+	require.NoError(t, err)
+	repoInfo, err := c.InspectRepo(dataRepo)
+	require.NoError(t, err)
+	require.NoError(t, pfspretty.PrintDetailedRepoInfo(repoInfo))
+	for _, commitInfo := range commitInfos {
+		require.NoError(t, pfspretty.PrintDetailedCommitInfo(commitInfo))
+	}
+	fileInfo, err := c.InspectFile(dataRepo, commit.ID, "file", "", nil)
+	require.NoError(t, err)
+	require.NoError(t, pfspretty.PrintDetailedFileInfo(fileInfo))
+	pipelineInfo, err := c.InspectPipeline(pipelineName)
+	require.NoError(t, err)
+	require.NoError(t, ppspretty.PrintDetailedPipelineInfo(pipelineInfo))
+	jobInfos, err := c.ListJob("", nil)
+	require.NoError(t, err)
+	require.True(t, len(jobInfos) > 0)
+	require.NoError(t, ppspretty.PrintDetailedJobInfo(jobInfos[0]))
+}
+
+func TestDeleteAll(t *testing.T) {
+	if testing.Short() {
+		t.Skip("Skipping integration tests in short mode")
+	}
+	// this test cannot be run in parallel because it deletes everything
+	c := getPachClient(t)
+	// create repos
+	dataRepo := uniqueString("TestPipeline_data")
+	require.NoError(t, c.CreateRepo(dataRepo))
+	// create pipeline
+	pipelineName := uniqueString("pipeline")
+	require.NoError(t, c.CreatePipeline(
+		pipelineName,
+		"",
+		[]string{"cp", path.Join("/pfs", dataRepo, "file"), "/pfs/out/file"},
+		nil,
+		1,
+		[]*ppsclient.PipelineInput{{Repo: &pfsclient.Repo{Name: dataRepo}}},
+	))
 	// Do commit to repo
 	commit, err := c.StartCommit(dataRepo, "", "")
 	require.NoError(t, err)
@@ -2044,7 +2051,6 @@
 	jobInfos, err := c.ListJob("", nil)
 	require.NoError(t, err)
 	require.Equal(t, 0, len(jobInfos))
->>>>>>> e69bdc4b
 }
 
 func getPachClient(t *testing.T) *client.APIClient {
