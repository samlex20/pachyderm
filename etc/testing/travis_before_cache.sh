#!/bin/bash
<<<<<<< HEAD
mkdir -p "$HOME/docker"
rm "$HOME/docker/*"
=======
# Caches docker images. Note that, at the moment, only `pachyderm_build`
# is cached. That's because the pachd/worker images are going to be
# invalidated with any code changes, and saving/restoring those images will
# just slow things down.
mkdir -p $HOME/docker
rm $HOME/docker/*
>>>>>>> 51613fe0
tag=pachyderm_build:latest
id=$(docker images pachyderm_build --format '{{.ID}}')
test -e "$HOME/docker/${id}.tar.gz" || docker save ${tag} | gzip -2 > "$HOME/docker/${id}.tar.gz"<|MERGE_RESOLUTION|>--- conflicted
+++ resolved
@@ -1,15 +1,10 @@
 #!/bin/bash
-<<<<<<< HEAD
-mkdir -p "$HOME/docker"
-rm "$HOME/docker/*"
-=======
 # Caches docker images. Note that, at the moment, only `pachyderm_build`
 # is cached. That's because the pachd/worker images are going to be
 # invalidated with any code changes, and saving/restoring those images will
 # just slow things down.
-mkdir -p $HOME/docker
-rm $HOME/docker/*
->>>>>>> 51613fe0
+mkdir -p "$HOME/docker"
+rm "$HOME/docker/*"
 tag=pachyderm_build:latest
 id=$(docker images pachyderm_build --format '{{.ID}}')
 test -e "$HOME/docker/${id}.tar.gz" || docker save ${tag} | gzip -2 > "$HOME/docker/${id}.tar.gz"