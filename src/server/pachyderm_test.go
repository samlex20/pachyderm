package server

import (
	"bytes"
	"context"
	"encoding/base64"
	"encoding/hex"
	"encoding/json"
	"fmt"
	"io"
	"io/ioutil"
	"math/rand"
	"os"
	"path"
	"strconv"
	"strings"
	"sync"
	"testing"
	"time"

	"github.com/pachyderm/pachyderm/src/client"
	"github.com/pachyderm/pachyderm/src/client/pfs"
	"github.com/pachyderm/pachyderm/src/client/pkg/require"
	"github.com/pachyderm/pachyderm/src/client/pkg/uuid"
	"github.com/pachyderm/pachyderm/src/client/pps"
	pfspretty "github.com/pachyderm/pachyderm/src/server/pfs/pretty"
	"github.com/pachyderm/pachyderm/src/server/pkg/backoff"
	ppsserver "github.com/pachyderm/pachyderm/src/server/pps"
	ppspretty "github.com/pachyderm/pachyderm/src/server/pps/pretty"

	"github.com/gogo/protobuf/types"
	"k8s.io/kubernetes/pkg/api"
	"k8s.io/kubernetes/pkg/apis/extensions"
	kube_client "k8s.io/kubernetes/pkg/client/restclient"
	kube "k8s.io/kubernetes/pkg/client/unversioned"
	"k8s.io/kubernetes/pkg/labels"
)

const (
	// If this environment variable is set, then the tests are being run
	// in a real cluster in the cloud.
	InCloudEnv = "PACH_TEST_CLOUD"
)

func TestPipelineWithParallelism(t *testing.T) {
	if testing.Short() {
		t.Skip("Skipping integration tests in short mode")
	}
	t.Parallel()
	c := getPachClient(t)

	dataRepo := uniqueString("TestPipelineInputDataModification_data")
	require.NoError(t, c.CreateRepo(dataRepo))

	numFiles := 1000
	commit1, err := c.StartCommit(dataRepo, "master")
	require.NoError(t, err)
	for i := 0; i < numFiles; i++ {
		_, err = c.PutFile(dataRepo, commit1.ID, fmt.Sprintf("file-%d", i), strings.NewReader(fmt.Sprintf("%d", i)))
	}
	require.NoError(t, c.FinishCommit(dataRepo, commit1.ID))

	pipeline := uniqueString("pipeline")
	require.NoError(t, c.CreatePipeline(
		pipeline,
		"",
		[]string{"bash"},
		[]string{
			fmt.Sprintf("cp /pfs/%s/* /pfs/out/", dataRepo),
		},
		&pps.ParallelismSpec{
			Constant: 4,
		},
		client.NewAtomInput(dataRepo, "/*"),
		"",
		false,
	))

	commitIter, err := c.FlushCommit([]*pfs.Commit{commit1}, nil)
	require.NoError(t, err)
	commitInfos := collectCommitInfos(t, commitIter)
	require.Equal(t, 1, len(commitInfos))

	for i := 0; i < numFiles; i++ {
		var buf bytes.Buffer
		require.NoError(t, c.GetFile(commitInfos[0].Commit.Repo.Name, commitInfos[0].Commit.ID, fmt.Sprintf("file-%d", i), 0, 0, &buf))
		require.Equal(t, fmt.Sprintf("%d", i), buf.String())
	}
}

func TestDatumDedup(t *testing.T) {
	if testing.Short() {
		t.Skip("Skipping integration tests in short mode")
	}
	t.Parallel()
	c := getPachClient(t)

	dataRepo := uniqueString("TestDatumDedup_data")
	require.NoError(t, c.CreateRepo(dataRepo))

	commit1, err := c.StartCommit(dataRepo, "master")
	require.NoError(t, err)
	_, err = c.PutFile(dataRepo, commit1.ID, "file", strings.NewReader("foo"))
	require.NoError(t, c.FinishCommit(dataRepo, commit1.ID))

	pipeline := uniqueString("pipeline")
	// This pipeline sleeps for 10 secs per datum
	require.NoError(t, c.CreatePipeline(
		pipeline,
		"",
		[]string{"bash"},
		[]string{
			"sleep 10",
		},
		nil,
		client.NewAtomInput(dataRepo, "/*"),
		"",
		false,
	))

	commitIter, err := c.FlushCommit([]*pfs.Commit{commit1}, nil)
	require.NoError(t, err)
	commitInfos := collectCommitInfos(t, commitIter)
	require.Equal(t, 1, len(commitInfos))

	commit2, err := c.StartCommit(dataRepo, "master")
	require.NoError(t, err)
	require.NoError(t, c.FinishCommit(dataRepo, commit2.ID))

	// Since we did not change the datum, the datum should not be processed
	// again, which means that the job should complete instantly.
	ctx, cancel := context.WithTimeout(context.Background(), time.Second*5)
	defer cancel()
	stream, err := c.PfsAPIClient.FlushCommit(
		ctx,
		&pfs.FlushCommitRequest{
			Commits: []*pfs.Commit{commit2},
		})
	require.NoError(t, err)
	_, err = stream.Recv()
	require.NoError(t, err)
}

func TestPipelineInputDataModification(t *testing.T) {
	if testing.Short() {
		t.Skip("Skipping integration tests in short mode")
	}
	t.Parallel()
	c := getPachClient(t)

	dataRepo := uniqueString("TestPipelineInputDataModification_data")
	require.NoError(t, c.CreateRepo(dataRepo))

	commit1, err := c.StartCommit(dataRepo, "master")
	require.NoError(t, err)
	_, err = c.PutFile(dataRepo, commit1.ID, "file", strings.NewReader("foo"))
	require.NoError(t, c.FinishCommit(dataRepo, commit1.ID))

	pipeline := uniqueString("pipeline")
	require.NoError(t, c.CreatePipeline(
		pipeline,
		"",
		[]string{"bash"},
		[]string{
			fmt.Sprintf("cp /pfs/%s/* /pfs/out/", dataRepo),
		},
		nil,
		client.NewAtomInput(dataRepo, "/*"),
		"",
		false,
	))

	commitIter, err := c.FlushCommit([]*pfs.Commit{commit1}, nil)
	require.NoError(t, err)
	commitInfos := collectCommitInfos(t, commitIter)
	require.Equal(t, 1, len(commitInfos))

	var buf bytes.Buffer
	require.NoError(t, c.GetFile(commitInfos[0].Commit.Repo.Name, commitInfos[0].Commit.ID, "file", 0, 0, &buf))
	require.Equal(t, "foo", buf.String())

	commit2, err := c.StartCommit(dataRepo, "master")
	require.NoError(t, err)
	require.NoError(t, c.DeleteFile(dataRepo, commit2.ID, "file"))
	_, err = c.PutFile(dataRepo, commit2.ID, "file", strings.NewReader("bar"))
	require.NoError(t, err)
	require.NoError(t, c.FinishCommit(dataRepo, commit2.ID))

	commitIter, err = c.FlushCommit([]*pfs.Commit{commit2}, nil)
	require.NoError(t, err)
	commitInfos = collectCommitInfos(t, commitIter)
	require.Equal(t, 1, len(commitInfos))

	buf.Reset()
	require.NoError(t, c.GetFile(commitInfos[0].Commit.Repo.Name, commitInfos[0].Commit.ID, "file", 0, 0, &buf))
	require.Equal(t, "bar", buf.String())

	commit3, err := c.StartCommit(dataRepo, "master")
	require.NoError(t, err)
	require.NoError(t, c.DeleteFile(dataRepo, commit3.ID, "file"))
	_, err = c.PutFile(dataRepo, commit3.ID, "file2", strings.NewReader("foo"))
	require.NoError(t, err)
	require.NoError(t, c.FinishCommit(dataRepo, commit3.ID))

	commitIter, err = c.FlushCommit([]*pfs.Commit{commit3}, nil)
	require.NoError(t, err)
	commitInfos = collectCommitInfos(t, commitIter)
	require.Equal(t, 1, len(commitInfos))

	require.YesError(t, c.GetFile(commitInfos[0].Commit.Repo.Name, commitInfos[0].Commit.ID, "file", 0, 0, &buf))
	buf.Reset()
	require.NoError(t, c.GetFile(commitInfos[0].Commit.Repo.Name, commitInfos[0].Commit.ID, "file2", 0, 0, &buf))
	require.Equal(t, "foo", buf.String())

	commitInfos, err = c.ListCommit(pipeline, "", "", 0)
	require.NoError(t, err)
	require.Equal(t, 3, len(commitInfos))
}

func TestMultipleInputsFromTheSameBranch(t *testing.T) {
	if testing.Short() {
		t.Skip("Skipping integration tests in short mode")
	}
	t.Parallel()
	c := getPachClient(t)

	dataRepo := uniqueString("TestMultipleInputsFromTheSameBranch_data")
	require.NoError(t, c.CreateRepo(dataRepo))

	commit1, err := c.StartCommit(dataRepo, "master")
	require.NoError(t, err)
	_, err = c.PutFile(dataRepo, commit1.ID, "dirA/file", strings.NewReader("foo\n"))
	require.NoError(t, err)
	_, err = c.PutFile(dataRepo, commit1.ID, "dirB/file", strings.NewReader("foo\n"))
	require.NoError(t, err)
	require.NoError(t, c.FinishCommit(dataRepo, commit1.ID))

	pipeline := uniqueString("pipeline")
	require.NoError(t, c.CreatePipeline(
		pipeline,
		"",
		[]string{"bash"},
		[]string{
			"cat /pfs/out/file",
			fmt.Sprintf("cat /pfs/dirA/dirA/file >> /pfs/out/file"),
			fmt.Sprintf("cat /pfs/dirB/dirB/file >> /pfs/out/file"),
		},
		nil,
		client.NewCrossInput(
			client.NewAtomInputOpts("dirA", dataRepo, "", "/dirA/*", false, ""),
			client.NewAtomInputOpts("dirB", dataRepo, "", "/dirB/*", false, ""),
		),
		"",
		false,
	))

	commitIter, err := c.FlushCommit([]*pfs.Commit{commit1}, nil)
	require.NoError(t, err)
	commitInfos := collectCommitInfos(t, commitIter)
	require.Equal(t, 1, len(commitInfos))

	var buf bytes.Buffer
	require.NoError(t, c.GetFile(commitInfos[0].Commit.Repo.Name, commitInfos[0].Commit.ID, "file", 0, 0, &buf))
	require.Equal(t, "foo\nfoo\n", buf.String())

	commit2, err := c.StartCommit(dataRepo, "master")
	require.NoError(t, err)
	_, err = c.PutFile(dataRepo, commit2.ID, "dirA/file", strings.NewReader("bar\n"))
	require.NoError(t, err)
	require.NoError(t, c.FinishCommit(dataRepo, commit2.ID))

	commitIter, err = c.FlushCommit([]*pfs.Commit{commit2}, nil)
	require.NoError(t, err)
	commitInfos = collectCommitInfos(t, commitIter)
	require.Equal(t, 1, len(commitInfos))

	buf.Reset()
	require.NoError(t, c.GetFile(commitInfos[0].Commit.Repo.Name, commitInfos[0].Commit.ID, "file", 0, 0, &buf))
	require.Equal(t, "foo\nbar\nfoo\n", buf.String())

	commit3, err := c.StartCommit(dataRepo, "master")
	require.NoError(t, err)
	_, err = c.PutFile(dataRepo, commit3.ID, "dirB/file", strings.NewReader("buzz\n"))
	require.NoError(t, err)
	require.NoError(t, c.FinishCommit(dataRepo, commit3.ID))

	commitIter, err = c.FlushCommit([]*pfs.Commit{commit3}, nil)
	require.NoError(t, err)
	commitInfos = collectCommitInfos(t, commitIter)
	require.Equal(t, 1, len(commitInfos))

	buf.Reset()
	require.NoError(t, c.GetFile(commitInfos[0].Commit.Repo.Name, commitInfos[0].Commit.ID, "file", 0, 0, &buf))
	require.Equal(t, "foo\nbar\nfoo\nbuzz\n", buf.String())

	commitInfos, err = c.ListCommit(pipeline, "", "", 0)
	require.NoError(t, err)
	require.Equal(t, 3, len(commitInfos))
}

func TestMultipleInputsFromTheSameRepoDifferentBranches(t *testing.T) {
	if testing.Short() {
		t.Skip("Skipping integration tests in short mode")
	}
	t.Parallel()
	c := getPachClient(t)

	dataRepo := uniqueString("TestMultipleInputsFromTheSameRepo_data")
	require.NoError(t, c.CreateRepo(dataRepo))

	branchA := "branchA"
	branchB := "branchB"

	pipeline := uniqueString("pipeline")
	// Creating this pipeline should error, because the two inputs are
	// from the same repo but they don't specify different names.
	require.YesError(t, c.CreatePipeline(
		pipeline,
		"",
		[]string{"bash"},
		[]string{
			fmt.Sprintf("cat /pfs/%s/file > /pfs/out/file", dataRepo),
			fmt.Sprintf("cat /pfs/%s/file > /pfs/out/file", dataRepo),
		},
		nil,
		client.NewCrossInput(
			client.NewAtomInputOpts("", dataRepo, branchA, "/*", false, ""),
			client.NewAtomInputOpts("", dataRepo, branchB, "/*", false, ""),
		),
		"",
		false,
	))

	require.YesError(t, c.CreatePipeline(
		pipeline,
		"",
		[]string{"bash"},
		[]string{
			fmt.Sprintf("cat /pfs/%s/file >> /pfs/out/file", branchA),
			fmt.Sprintf("cat /pfs/%s/file >> /pfs/out/file", branchB),
		},
		nil,
		client.NewCrossInput(
			client.NewAtomInputOpts(branchA, dataRepo, branchA, "/*", false, ""),
			client.NewAtomInputOpts(branchB, dataRepo, branchB, "/*", false, ""),
		),
		"",
		false,
	))
}

//func TestJob(t *testing.T) {
//t.Parallel()
//testJob(t, 4)
//}

//func TestJobNoShard(t *testing.T) {
//t.Parallel()
//testJob(t, 0)
//}

//func testJob(t *testing.T, shards int) {
//if testing.Short() {
//t.Skip("Skipping integration tests in short mode")
//}
//c := getPachClient(t)

//// Create repo, commit, and branch
//dataRepo := uniqueString("TestJob_data")
//require.NoError(t, c.CreateRepo(dataRepo))
//commit, err := c.StartCommit(dataRepo, "master")
//require.NoError(t, err)

//fileContent := "foo\n"
//// We want to create lots of files so that each parallel job will be
//// started with some files
//numFiles := shards*100 + 100
//for i := 0; i < numFiles; i++ {
//fmt.Println("putting ", i)
//_, err = c.PutFile(dataRepo, commit.ID, fmt.Sprintf("file-%d", i), strings.NewReader(fileContent))
//require.NoError(t, err)
//}
//require.NoError(t, c.FinishCommit(dataRepo, commit.ID))
//job, err := c.CreateJob(
//"",
//[]string{"bash"},
//[]string{fmt.Sprintf("cp %s %s", "/pfs/input/*", "/pfs/out")},
//&pps.ParallelismSpec{
//Constant: uint64(shards),
//},
//[]*pps.JobInput{{
//Name:   "input",
//Commit: commit,
//Glob:   "/*",
//}},
//0,
//0,
//)
//require.NoError(t, err)

//// Wait for job to finish and then inspect
//jobInfo, err := c.InspectJob(job.ID, true [> wait for job <])
//require.NoError(t, err)
//require.Equal(t, pps.JobState_JOB_SUCCESS.String(), jobInfo.State.String())
//require.NotNil(t, jobInfo.Started)
//require.NotNil(t, jobInfo.Finished)

//// Inspect job timestamps
//tFin, _ := types.TimestampFromProto(jobInfo.Finished)
//tStart, _ := types.TimestampFromProto(jobInfo.Started)
//require.True(t, tFin.After(tStart))

//// Inspect job parallelism
//parellelism, err := pps_server.GetExpectedNumWorkers(getKubeClient(t), jobInfo.ParallelismSpec)
//require.NoError(t, err)
//require.True(t, parellelism > 0)

//// Inspect output commit
//_, err = c.InspectCommit(jobInfo.OutputCommit.Repo.Name, jobInfo.OutputCommit.ID)
//require.NoError(t, err)

//// Inspect output files
//for i := 0; i < numFiles; i++ {
//var buffer bytes.Buffer
//require.NoError(t, c.GetFile(jobInfo.OutputCommit.Repo.Name, jobInfo.OutputCommit.ID, fmt.Sprintf("file-%d", i), 0, 0, &buffer))
//require.Equal(t, fileContent, buffer.String())
//}
//}

// This test fails if you updated some static assets (such as doc/reference/pipeline_spec.md)
// that are used in code but forgot to run:
// $ make assets

func TestPipelineFailure(t *testing.T) {
	if testing.Short() {
		t.Skip("Skipping integration tests in short mode")
	}
	t.Parallel()
	c := getPachClient(t)

	dataRepo := uniqueString("TestPipelineFailure_data")
	require.NoError(t, c.CreateRepo(dataRepo))

	commit, err := c.StartCommit(dataRepo, "master")
	require.NoError(t, err)
	_, err = c.PutFile(dataRepo, commit.ID, "file", strings.NewReader("foo\n"))
	require.NoError(t, err)
	require.NoError(t, c.FinishCommit(dataRepo, commit.ID))

	pipeline := uniqueString("pipeline")
	require.NoError(t, c.CreatePipeline(
		pipeline,
		"",
		[]string{"exit 1"},
		nil,
		&pps.ParallelismSpec{
			Constant: 1,
		},
		client.NewAtomInput(dataRepo, "/*"),
		"",
		false,
	))
	var jobInfos []*pps.JobInfo
	require.NoError(t, backoff.Retry(func() error {
		jobInfos, err = c.ListJob(pipeline, nil)
		require.NoError(t, err)
		if len(jobInfos) != 1 {
			return fmt.Errorf("expected 1 jobs, got %d", len(jobInfos))
		}
		return nil
	}, backoff.NewTestingBackOff()))
	jobInfo, err := c.PpsAPIClient.InspectJob(context.Background(), &pps.InspectJobRequest{
		Job:        jobInfos[0].Job,
		BlockState: true,
	})
	require.NoError(t, err)
	require.Equal(t, pps.JobState_JOB_FAILURE, jobInfo.State)
}

func TestLazyPipelinePropagation(t *testing.T) {
	if testing.Short() {
		t.Skip("Skipping integration tests in short mode")
	}
	t.Parallel()
	c := getPachClient(t)
	dataRepo := uniqueString("TestPipeline_datax")
	require.NoError(t, c.CreateRepo(dataRepo))
	pipelineA := uniqueString("pipelineA")
	require.NoError(t, c.CreatePipeline(
		pipelineA,
		"",
		[]string{"cp", path.Join("/pfs", dataRepo, "file"), "/pfs/out/file"},
		nil,
		&pps.ParallelismSpec{
			Constant: 1,
		},
		client.NewAtomInputOpts("", dataRepo, "", "/*", true, ""),
		"",
		false,
	))
	pipelineB := uniqueString("pipelineB")
	require.NoError(t, c.CreatePipeline(
		pipelineB,
		"",
		[]string{"cp", path.Join("/pfs", pipelineA, "file"), "/pfs/out/file"},
		nil,
		&pps.ParallelismSpec{
			Constant: 1,
		},
		client.NewAtomInputOpts("", pipelineA, "", "/*", true, ""),
		"",
		false,
	))

	commit1, err := c.StartCommit(dataRepo, "master")
	require.NoError(t, err)
	_, err = c.PutFile(dataRepo, commit1.ID, "file", strings.NewReader("foo\n"))
	require.NoError(t, err)
	require.NoError(t, c.FinishCommit(dataRepo, commit1.ID))

	commitIter, err := c.FlushCommit([]*pfs.Commit{client.NewCommit(dataRepo, commit1.ID)}, nil)
	require.NoError(t, err)
	collectCommitInfos(t, commitIter)

	jobInfos, err := c.ListJob(pipelineA, nil)
	require.NoError(t, err)
	require.Equal(t, 1, len(jobInfos))
	require.NotNil(t, jobInfos[0].Input.Atom)
	require.Equal(t, true, jobInfos[0].Input.Atom.Lazy)
	jobInfos, err = c.ListJob(pipelineB, nil)
	require.NoError(t, err)
	require.Equal(t, 1, len(jobInfos))
	require.NotNil(t, jobInfos[0].Input.Atom)
	require.Equal(t, true, jobInfos[0].Input.Atom.Lazy)
}

func TestLazyPipeline(t *testing.T) {
	if testing.Short() {
		t.Skip("Skipping integration tests in short mode")
	}
	t.Parallel()

	c := getPachClient(t)
	// create repos
	dataRepo := uniqueString("TestLazyPipeline_data")
	require.NoError(t, c.CreateRepo(dataRepo))
	// create pipeline
	pipelineName := uniqueString("pipeline")
	_, err := c.PpsAPIClient.CreatePipeline(
		context.Background(),
		&pps.CreatePipelineRequest{
			Pipeline: client.NewPipeline(pipelineName),
			Transform: &pps.Transform{
				Cmd: []string{"cp", path.Join("/pfs", dataRepo, "file"), "/pfs/out/file"},
			},
			ParallelismSpec: &pps.ParallelismSpec{
				Constant: 1,
			},
			Inputs: []*pps.PipelineInput{{
				Repo: &pfs.Repo{Name: dataRepo},
				Glob: "/",
				Lazy: true,
			}},
		})
	require.NoError(t, err)
	// Do a commit
	commit, err := c.StartCommit(dataRepo, "master")
	require.NoError(t, err)
	_, err = c.PutFile(dataRepo, "master", "file", strings.NewReader("foo\n"))
	require.NoError(t, err)
	// We put 2 files, 1 of which will never be touched by the pipeline code.
	// This is an important part of the correctness of this test because the
	// job-shim sets up a goro for each pipe, pipes that are never opened will
	// leak but that shouldn't prevent the job from completing.
	_, err = c.PutFile(dataRepo, "master", "file2", strings.NewReader("foo\n"))
	require.NoError(t, err)
	require.NoError(t, c.FinishCommit(dataRepo, "master"))
	commitIter, err := c.FlushCommit([]*pfs.Commit{commit}, nil)
	require.NoError(t, err)
	commitInfos := collectCommitInfos(t, commitIter)
	require.Equal(t, 1, len(commitInfos))
	buffer := bytes.Buffer{}
	require.NoError(t, c.GetFile(commitInfos[0].Commit.Repo.Name, commitInfos[0].Commit.ID, "file", 0, 0, &buffer))
	require.Equal(t, "foo\n", buffer.String())
}

// There's an issue where if you use cp with certain flags, it might copy
// special files without reading from them.  In our case, we use named pipes
// to simulate lazy files, so the pipes themselves might get copied into
// the output directory, blocking upload.
//
// We've updated the code such that we are able to detect if the files we
// are uploading are pipes, and make the job fail in that case.
func TestLazyPipelineCPPipes(t *testing.T) {
	if testing.Short() {
		t.Skip("Skipping integration tests in short mode")
	}
	t.Parallel()

	c := getPachClient(t)
	// create repos
	dataRepo := uniqueString("TestLazyPipeline_data")
	require.NoError(t, c.CreateRepo(dataRepo))
	// create pipeline
	pipeline := uniqueString("pipeline")
	_, err := c.PpsAPIClient.CreatePipeline(
		context.Background(),
		&pps.CreatePipelineRequest{
			Pipeline: client.NewPipeline(pipeline),
			Transform: &pps.Transform{
				// Using cp with the -r flag apparently just copes go
				Cmd: []string{"cp", "-r", path.Join("/pfs", dataRepo, "file"), "/pfs/out/file"},
			},
			ParallelismSpec: &pps.ParallelismSpec{
				Constant: 1,
			},
			Inputs: []*pps.PipelineInput{{
				Repo: &pfs.Repo{Name: dataRepo},
				Glob: "/",
				Lazy: true,
			}},
		})
	require.NoError(t, err)
	// Do a commit
	_, err = c.StartCommit(dataRepo, "master")
	require.NoError(t, err)
	_, err = c.PutFile(dataRepo, "master", "file", strings.NewReader("foo\n"))
	require.NoError(t, err)
	require.NoError(t, c.FinishCommit(dataRepo, "master"))

	// wait for job to spawn
	time.Sleep(15 * time.Second)
	var jobID string
	require.NoError(t, backoff.Retry(func() error {
		jobInfos, err := c.ListJob(pipeline, nil)
		if err != nil {
			return err
		}
		if len(jobInfos) != 1 {
			return fmt.Errorf("len(jobInfos) should be 1")
		}
		jobID = jobInfos[0].Job.ID
		jobInfo, err := c.PpsAPIClient.InspectJob(context.Background(), &pps.InspectJobRequest{
			Job:        client.NewJob(jobID),
			BlockState: true,
		})
		if err != nil {
			return err
		}
		if jobInfo.State != pps.JobState_JOB_FAILURE {
			return fmt.Errorf("job did not fail, even though it tried to copy " +
				"pipes, which should be disallowed by Pachyderm")
		}
		return nil
	}, backoff.NewTestingBackOff()))
}

// TestProvenance creates a pipeline DAG that's not a transitive reduction
// It looks like this:
// A
// | \
// v  v
// B-->C
// When we commit to A we expect to see 1 commit on C rather than 2.
func TestProvenance(t *testing.T) {
	if testing.Short() {
		t.Skip("Skipping integration tests in short mode")
	}

	t.Parallel()
	c := getPachClient(t)
	aRepo := uniqueString("A")
	require.NoError(t, c.CreateRepo(aRepo))
	bPipeline := uniqueString("B")
	require.NoError(t, c.CreatePipeline(
		bPipeline,
		"",
		[]string{"cp", path.Join("/pfs", aRepo, "file"), "/pfs/out/file"},
		nil,
		&pps.ParallelismSpec{
			Constant: 1,
		},
		client.NewAtomInput(aRepo, "/*"),
		"",
		false,
	))
	cPipeline := uniqueString("C")
	require.NoError(t, c.CreatePipeline(
		cPipeline,
		"",
		[]string{"sh"},
		[]string{fmt.Sprintf("diff %s %s >/pfs/out/file",
			path.Join("/pfs", aRepo, "file"), path.Join("/pfs", bPipeline, "file"))},
		&pps.ParallelismSpec{
			Constant: 1,
		},
		client.NewCrossInput(
			client.NewAtomInput(aRepo, "/*"),
			client.NewAtomInput(bPipeline, "/*"),
		),
		"",
		false,
	))
	// commit to aRepo
	commit1, err := c.StartCommit(aRepo, "master")
	require.NoError(t, err)
	_, err = c.PutFile(aRepo, commit1.ID, "file", strings.NewReader("foo\n"))
	require.NoError(t, err)
	require.NoError(t, c.FinishCommit(aRepo, commit1.ID))

	commit2, err := c.StartCommit(aRepo, "master")
	require.NoError(t, err)
	_, err = c.PutFile(aRepo, commit2.ID, "file", strings.NewReader("bar\n"))
	require.NoError(t, err)
	require.NoError(t, c.FinishCommit(aRepo, commit2.ID))

	aCommit := commit2
	commitIter, err := c.FlushCommit([]*pfs.Commit{aCommit}, []*pfs.Repo{{bPipeline}})
	require.NoError(t, err)
	commitInfos := collectCommitInfos(t, commitIter)
	require.Equal(t, 1, len(commitInfos))
	bCommit := commitInfos[0].Commit
	commitIter, err = c.FlushCommit([]*pfs.Commit{aCommit, bCommit}, nil)
	require.NoError(t, err)
	commitInfos = collectCommitInfos(t, commitIter)
	require.Equal(t, 1, len(commitInfos))
	cCommitInfo := commitInfos[0]
	require.Equal(t, uint64(0), cCommitInfo.SizeBytes)

	// We should only see two commits in each repo.
	commitInfos, err = c.ListCommit(aRepo, "", "", 0)
	require.NoError(t, err)
	require.Equal(t, 2, len(commitInfos))

	commitInfos, err = c.ListCommit(bPipeline, "", "", 0)
	require.NoError(t, err)
	require.Equal(t, 2, len(commitInfos))

	commitInfos, err = c.ListCommit(cPipeline, "", "", 0)
	require.NoError(t, err)
	require.Equal(t, 2, len(commitInfos))
}

// TestProvenance2 tests the following DAG:
//   A
//  / \
// B   C
//  \ /
//   D
func TestProvenance2(t *testing.T) {
	if testing.Short() {
		t.Skip("Skipping integration tests in short mode")
	}

	t.Parallel()
	c := getPachClient(t)
	aRepo := uniqueString("A")
	require.NoError(t, c.CreateRepo(aRepo))
	bPipeline := uniqueString("B")
	require.NoError(t, c.CreatePipeline(
		bPipeline,
		"",
		[]string{"cp", path.Join("/pfs", aRepo, "bfile"), "/pfs/out/bfile"},
		nil,
		&pps.ParallelismSpec{
			Constant: 1,
		},
		client.NewAtomInput(aRepo, "/b*"),
		"",
		false,
	))
	cPipeline := uniqueString("C")
	require.NoError(t, c.CreatePipeline(
		cPipeline,
		"",
		[]string{"cp", path.Join("/pfs", aRepo, "cfile"), "/pfs/out/cfile"},
		nil,
		&pps.ParallelismSpec{
			Constant: 1,
		},
		client.NewAtomInput(aRepo, "/c*"),
		"",
		false,
	))
	dPipeline := uniqueString("D")
	require.NoError(t, c.CreatePipeline(
		dPipeline,
		"",
		[]string{"sh"},
		[]string{
			fmt.Sprintf("diff /pfs/%s/bfile /pfs/%s/cfile >/pfs/out/file", bPipeline, cPipeline),
		},
		&pps.ParallelismSpec{
			Constant: 1,
		},
		client.NewCrossInput(
			client.NewAtomInput(bPipeline, "/*"),
			client.NewAtomInput(cPipeline, "/*"),
		),
		"",
		false,
	))
	// commit to aRepo
	commit1, err := c.StartCommit(aRepo, "master")
	require.NoError(t, err)
	_, err = c.PutFile(aRepo, commit1.ID, "bfile", strings.NewReader("foo\n"))
	require.NoError(t, err)
	_, err = c.PutFile(aRepo, commit1.ID, "cfile", strings.NewReader("foo\n"))
	require.NoError(t, err)
	require.NoError(t, c.FinishCommit(aRepo, commit1.ID))

	commit2, err := c.StartCommit(aRepo, "master")
	require.NoError(t, err)
	_, err = c.PutFile(aRepo, commit2.ID, "bfile", strings.NewReader("bar\n"))
	require.NoError(t, err)
	_, err = c.PutFile(aRepo, commit2.ID, "cfile", strings.NewReader("bar\n"))
	require.NoError(t, err)
	require.NoError(t, c.FinishCommit(aRepo, commit2.ID))

	commitIter, err := c.FlushCommit([]*pfs.Commit{commit2}, []*pfs.Repo{{dPipeline}})
	require.NoError(t, err)
	commitInfos := collectCommitInfos(t, commitIter)
	require.Equal(t, 1, len(commitInfos))

	// We should only see two commits in each repo.
	commitInfos, err = c.ListCommit(bPipeline, "", "", 0)
	require.NoError(t, err)
	require.Equal(t, 2, len(commitInfos))

	commitInfos, err = c.ListCommit(cPipeline, "", "", 0)
	require.NoError(t, err)
	require.Equal(t, 2, len(commitInfos))

	commitInfos, err = c.ListCommit(dPipeline, "", "", 0)
	require.NoError(t, err)
	require.Equal(t, 2, len(commitInfos))

	for _, commitInfo := range commitInfos {
		commit := commitInfo.Commit
		buffer := bytes.Buffer{}
		require.NoError(t, c.GetFile(commit.Repo.Name, commit.ID, "file", 0, 0, &buffer))
		require.Equal(t, "", buffer.String())
	}
}

//func TestDirectory(t *testing.T) {
//if testing.Short() {
//t.Skip("Skipping integration tests in short mode")
//}
//t.Parallel()

//c := getPachClient(t)

//ctx, cancel := context.WithTimeout(context.Background(), time.Second*60)
//defer cancel() //cleanup resources

//job1, err := c.PpsAPIClient.CreateJob(context.Background(), &pps.CreateJobRequest{
//Transform: &pps.Transform{
//Cmd: []string{"sh"},
//Stdin: []string{
//"mkdir /pfs/out/dir",
//"echo foo >> /pfs/out/dir/file",
//},
//},
//ParallelismSpec: &pps.ParallelismSpec{
//Constant: 3,
//},
//})
//require.NoError(t, err)
//inspectJobRequest1 := &pps.InspectJobRequest{
//Job:        job1,
//BlockState: true,
//}
//jobInfo1, err := c.PpsAPIClient.InspectJob(ctx, inspectJobRequest1)
//require.NoError(t, err)
//require.Equal(t, pps.JobState_JOB_SUCCESS, jobInfo1.State)

//var buffer bytes.Buffer
//require.NoError(t, c.GetFile(jobInfo1.OutputCommit.Repo.Name, jobInfo1.OutputCommit.ID, "dir/file", 0, 0, "", false, nil, &buffer))
//require.Equal(t, "foo\nfoo\nfoo\n", buffer.String())

//job2, err := c.PpsAPIClient.CreateJob(context.Background(), &pps.CreateJobRequest{
//Transform: &pps.Transform{
//Cmd: []string{"sh"},
//Stdin: []string{
//"mkdir /pfs/out/dir",
//"echo bar >> /pfs/out/dir/file",
//},
//},
//ParallelismSpec: &pps.ParallelismSpec{
//Constant: 3,
//},
//ParentJob: job1,
//})
//require.NoError(t, err)
//inspectJobRequest2 := &pps.InspectJobRequest{
//Job:        job2,
//BlockState: true,
//}
//jobInfo2, err := c.PpsAPIClient.InspectJob(ctx, inspectJobRequest2)
//require.NoError(t, err)
//require.Equal(t, pps.JobState_JOB_SUCCESS, jobInfo2.State)

//buffer = bytes.Buffer{}
//require.NoError(t, c.GetFile(jobInfo2.OutputCommit.Repo.Name, jobInfo2.OutputCommit.ID, "dir/file", 0, 0, "", false, nil, &buffer))
//require.Equal(t, "foo\nfoo\nfoo\nbar\nbar\nbar\n", buffer.String())
//}

// TestFlushCommit
func TestFlushCommit(t *testing.T) {
	if testing.Short() {
		t.Skip("Skipping integration tests in short mode")
	}

	t.Parallel()
	c := getPachClient(t)
	prefix := uniqueString("repo")
	makeRepoName := func(i int) string {
		return fmt.Sprintf("%s-%d", prefix, i)
	}

	sourceRepo := makeRepoName(0)
	require.NoError(t, c.CreateRepo(sourceRepo))

	// Create a five-stage pipeline
	numStages := 5
	for i := 0; i < numStages; i++ {
		repo := makeRepoName(i)
		require.NoError(t, c.CreatePipeline(
			makeRepoName(i+1),
			"",
			[]string{"cp", path.Join("/pfs", repo, "file"), "/pfs/out/file"},
			nil,
			&pps.ParallelismSpec{
				Constant: 1,
			},
			client.NewAtomInput(repo, "/*"),
			"",
			false,
		))
	}

	for i := 0; i < 10; i++ {
		commit, err := c.StartCommit(sourceRepo, "master")
		require.NoError(t, err)
		_, err = c.PutFile(sourceRepo, commit.ID, "file", strings.NewReader("foo\n"))
		require.NoError(t, err)
		require.NoError(t, c.FinishCommit(sourceRepo, commit.ID))
		commitIter, err := c.FlushCommit([]*pfs.Commit{client.NewCommit(sourceRepo, commit.ID)}, nil)
		require.NoError(t, err)
		commitInfos := collectCommitInfos(t, commitIter)
		require.Equal(t, numStages, len(commitInfos))
	}
}

func TestFlushCommitAfterCreatePipeline(t *testing.T) {
	if testing.Short() {
		t.Skip("Skipping integration tests in short mode")
	}

	t.Parallel()
	c := getPachClient(t)
	repo := uniqueString("data")
	require.NoError(t, c.CreateRepo(repo))

	var commit *pfs.Commit
	var err error
	for i := 0; i < 10; i++ {
		commit, err = c.StartCommit(repo, "")
		require.NoError(t, err)
		_, err = c.PutFile(repo, commit.ID, "file", strings.NewReader(fmt.Sprintf("foo%d\n", i)))
		require.NoError(t, err)
		require.NoError(t, c.FinishCommit(repo, commit.ID))
	}
	require.NoError(t, c.SetBranch(repo, commit.ID, "master"))

	pipeline := uniqueString("pipeline")
	require.NoError(t, c.CreatePipeline(
		pipeline,
		"",
		[]string{"cp", path.Join("/pfs", repo, "file"), "/pfs/out/file"},
		nil,
		&pps.ParallelismSpec{
			Constant: 1,
		},
		client.NewAtomInput(repo, "/*"),
		"",
		false,
	))
	commitIter, err := c.FlushCommit([]*pfs.Commit{client.NewCommit(repo, "master")}, nil)
	require.NoError(t, err)
	collectCommitInfos(t, commitIter)
}

// TestRecreatePipeline tracks #432
func TestRecreatePipeline(t *testing.T) {
	if testing.Short() {
		t.Skip("Skipping integration tests in short mode")
	}

	t.Parallel()
	c := getPachClient(t)
	repo := uniqueString("data")
	require.NoError(t, c.CreateRepo(repo))
	commit, err := c.StartCommit(repo, "master")
	require.NoError(t, err)
	_, err = c.PutFile(repo, commit.ID, "file", strings.NewReader("foo"))
	require.NoError(t, err)
	require.NoError(t, c.FinishCommit(repo, commit.ID))
	pipeline := uniqueString("pipeline")
	createPipeline := func() {
		require.NoError(t, c.CreatePipeline(
			pipeline,
			"",
			[]string{"cp", path.Join("/pfs", repo, "file"), "/pfs/out/file"},
			nil,
			&pps.ParallelismSpec{
				Constant: 1,
			},
			client.NewAtomInput(repo, "/*"),
			"",
			false,
		))
		commitIter, err := c.FlushCommit([]*pfs.Commit{commit}, nil)
		require.NoError(t, err)
		require.Equal(t, 1, len(collectCommitInfos(t, commitIter)))
	}

	// Do it twice.  We expect jobs to be created on both runs.
	createPipeline()
	time.Sleep(5 * time.Second)
	require.NoError(t, c.DeleteRepo(pipeline, false))
	require.NoError(t, c.DeletePipeline(pipeline, true))
	time.Sleep(5 * time.Second)
	createPipeline()
}

func TestDeletePipeline(t *testing.T) {
	if testing.Short() {
		t.Skip("Skipping integration tests in short mode")
	}

	t.Parallel()
	c := getPachClient(t)
	repo := uniqueString("data")
	require.NoError(t, c.CreateRepo(repo))
	commit, err := c.StartCommit(repo, "master")
	require.NoError(t, err)
	_, err = c.PutFile(repo, commit.ID, uuid.NewWithoutDashes(), strings.NewReader("foo"))
	require.NoError(t, err)
	require.NoError(t, c.FinishCommit(repo, commit.ID))
	pipeline := uniqueString("pipeline")
	createPipeline := func() {
		require.NoError(t, c.CreatePipeline(
			pipeline,
			"",
			[]string{"sleep", "20"},
			nil,
			&pps.ParallelismSpec{
				Constant: 1,
			},
			client.NewAtomInput(repo, "/*"),
			"",
			false,
		))
	}

	createPipeline()
	// Wait for the job to start running
	time.Sleep(15 * time.Second)
	require.NoError(t, c.DeleteRepo(pipeline, false))
	require.NoError(t, c.DeletePipeline(pipeline, true))
	time.Sleep(5 * time.Second)

	// The job should be gone
	jobs, err := c.ListJob(pipeline, nil)
	require.NoError(t, err)
	require.Equal(t, len(jobs), 0)

	createPipeline()
	// Wait for the job to start running
	time.Sleep(15 * time.Second)
	require.NoError(t, c.DeleteRepo(pipeline, false))
	require.NoError(t, c.DeletePipeline(pipeline, false))
	time.Sleep(5 * time.Second)

	// The job should still be there, and its state should be "KILLED"
	jobs, err = c.ListJob(pipeline, nil)
	require.NoError(t, err)
	require.Equal(t, 1, len(jobs))
	require.Equal(t, pps.JobState_JOB_KILLED, jobs[0].State)
}

func TestPipelineState(t *testing.T) {
	if testing.Short() {
		t.Skip("Skipping integration tests in short mode")
	}

	t.Parallel()
	c := getPachClient(t)
	repo := uniqueString("data")
	require.NoError(t, c.CreateRepo(repo))
	pipeline := uniqueString("pipeline")
	require.NoError(t, c.CreatePipeline(
		pipeline,
		"",
		[]string{"cp", path.Join("/pfs", repo, "file"), "/pfs/out/file"},
		nil,
		&pps.ParallelismSpec{
			Constant: 1,
		},
		client.NewAtomInput(repo, "/*"),
		"",
		false,
	))

	// Wait for pipeline to get picked up
	time.Sleep(15 * time.Second)
	require.NoError(t, backoff.Retry(func() error {
		pipelineInfo, err := c.InspectPipeline(pipeline)
		if err != nil {
			return err
		}
		if pipelineInfo.State != pps.PipelineState_PIPELINE_RUNNING {
			return fmt.Errorf("no running pipeline")
		}
		return nil
	}, backoff.NewTestingBackOff()))

	// Stop pipeline and wait for the pipeline to pause
	require.NoError(t, c.StopPipeline(pipeline))
	time.Sleep(5 * time.Second)
	require.NoError(t, backoff.Retry(func() error {
		pipelineInfo, err := c.InspectPipeline(pipeline)
		if err != nil {
			return err
		}
		if pipelineInfo.State != pps.PipelineState_PIPELINE_PAUSED {
			return fmt.Errorf("pipeline never paused, even though StopPipeline() was called")
		}
		return nil
	}, backoff.NewTestingBackOff()))

	// Restart pipeline and wait for the pipeline to resume
	require.NoError(t, c.StartPipeline(pipeline))
	time.Sleep(15 * time.Second)
	require.NoError(t, backoff.Retry(func() error {
		pipelineInfo, err := c.InspectPipeline(pipeline)
		if err != nil {
			return err
		}
		if pipelineInfo.State != pps.PipelineState_PIPELINE_RUNNING {
			return fmt.Errorf("pipeline never started, even though StartPipeline() was called")
		}
		return nil
	}, backoff.NewTestingBackOff()))
}

func TestPipelineJobCounts(t *testing.T) {
	if testing.Short() {
		t.Skip("Skipping integration tests in short mode")
	}

	t.Parallel()
	c := getPachClient(t)
	repo := uniqueString("data")
	require.NoError(t, c.CreateRepo(repo))
	pipeline := uniqueString("pipeline")
	require.NoError(t, c.CreatePipeline(
		pipeline,
		"",
		[]string{"cp", path.Join("/pfs", repo, "file"), "/pfs/out/file"},
		nil,
		&pps.ParallelismSpec{
			Constant: 1,
		},
		client.NewAtomInput(repo, "/*"),
		"",
		false,
	))

	// Trigger a job by creating a commit
	commit, err := c.StartCommit(repo, "master")
	require.NoError(t, err)
	_, err = c.PutFile(repo, commit.ID, "file", strings.NewReader("foo"))
	require.NoError(t, err)
	require.NoError(t, c.FinishCommit(repo, commit.ID))
	commitIter, err := c.FlushCommit([]*pfs.Commit{commit}, nil)
	require.NoError(t, err)
	collectCommitInfos(t, commitIter)
	jobInfos, err := c.ListJob(pipeline, nil)
	require.NoError(t, err)
	require.Equal(t, 1, len(jobInfos))
	inspectJobRequest := &pps.InspectJobRequest{
		Job:        jobInfos[0].Job,
		BlockState: true,
	}
	ctx, cancel := context.WithTimeout(context.Background(), time.Second*30)
	defer cancel() //cleanup resources
	_, err = c.PpsAPIClient.InspectJob(ctx, inspectJobRequest)
	require.NoError(t, err)

	// check that the job has been accounted for
	pipelineInfo, err := c.InspectPipeline(pipeline)
	require.NoError(t, err)
	require.Equal(t, int32(1), pipelineInfo.JobCounts[int32(pps.JobState_JOB_SUCCESS)])
}

//func TestJobState(t *testing.T) {
//if testing.Short() {
//t.Skip("Skipping integration tests in short mode")
//}

//t.Parallel()
//c := getPachClient(t)

//// This job uses a nonexistent image; it's supposed to stay in the
//// "creating" state
//job, err := c.CreateJob(
//"nonexistent",
//[]string{"bash"},
//nil,
//&pps.ParallelismSpec{},
//nil,
//"",
//0,
//0,
//)
//require.NoError(t, err)
//time.Sleep(10 * time.Second)
//jobInfo, err := c.InspectJob(job.ID, false)
//require.NoError(t, err)
//require.Equal(t, pps.JobState_JOB_CREATING, jobInfo.State)

//// This job sleeps for 20 secs
//job, err = c.CreateJob(
//"",
//[]string{"bash"},
//[]string{"sleep 20"},
//&pps.ParallelismSpec{},
//nil,
//"",
//0,
//0,
//)
//require.NoError(t, err)
//time.Sleep(10 * time.Second)
//jobInfo, err = c.InspectJob(job.ID, false)
//require.NoError(t, err)
//require.Equal(t, pps.JobState_JOB_RUNNING, jobInfo.State)

//// Wait for the job to complete
//jobInfo, err = c.InspectJob(job.ID, true)
//require.NoError(t, err)
//require.Equal(t, pps.JobState_JOB_SUCCESS, jobInfo.State)
//}

//func TestClusterFunctioningAfterMembershipChange(t *testing.T) {
//t.Skip("this test is flaky")
//if testing.Short() {
//t.Skip("Skipping integration tests in short mode")
//}

//scalePachd(t, true)
//testJob(t, 4)
//scalePachd(t, false)
//testJob(t, 4)
//}

// TODO(msteffen): This test breaks the suite when run against cloud providers,
// because killing the pachd pod breaks the connection with pachctl port-forward
func TestDeleteAfterMembershipChange(t *testing.T) {
	t.Skip("This is causing intermittent CI failures")

	test := func(up bool) {
		repo := uniqueString("TestDeleteAfterMembershipChange")
		c := getPachClient(t)
		require.NoError(t, c.CreateRepo(repo))
		_, err := c.StartCommit(repo, "master")
		require.NoError(t, err)
		require.NoError(t, c.FinishCommit(repo, "master"))
		scalePachdRandom(t, up)
		c = getUsablePachClient(t)
		require.NoError(t, c.DeleteRepo(repo, false))
	}
	test(true)
	test(false)
}

// TODO(msteffen): This test breaks the suite when run against cloud providers,
// because killing the pachd pod breaks the connection with pachctl port-forward
func TestPachdRestartResumesRunningJobs(t *testing.T) {
	t.Skip("This is causing intermittent CI failures")
	// this test cannot be run in parallel because it restarts everything which breaks other tests.
	c := getPachClient(t)
	// create repos
	dataRepo := uniqueString("TestPachdRestartPickUpRunningJobs")
	require.NoError(t, c.CreateRepo(dataRepo))
	// create pipeline
	pipelineName := uniqueString("pipeline")
	require.NoError(t, c.CreatePipeline(
		pipelineName,
		"",
		[]string{"bash"},
		[]string{
			"sleep 10",
		},
		&pps.ParallelismSpec{
			Constant: 1,
		},
		client.NewAtomInput(dataRepo, "/"),
		"",
		false,
	))
	commit, err := c.StartCommit(dataRepo, "master")
	require.NoError(t, err)
	_, err = c.PutFile(dataRepo, commit.ID, "file", strings.NewReader("foo\n"))
	require.NoError(t, err)
	require.NoError(t, c.FinishCommit(dataRepo, commit.ID))

	time.Sleep(5 * time.Second)

	jobInfos, err := c.ListJob(pipelineName, nil)
	require.NoError(t, err)
	require.Equal(t, 1, len(jobInfos))
	require.Equal(t, pps.JobState_JOB_RUNNING, jobInfos[0].State)

	restartOne(t)
	// need a new client because the old one will have a defunct connection
	c = getUsablePachClient(t)

	jobInfo, err := c.InspectJob(jobInfos[0].Job.ID, true)
	require.NoError(t, err)
	require.Equal(t, pps.JobState_JOB_SUCCESS, jobInfo.State)
}

//func TestScrubbedErrors(t *testing.T) {
//if testing.Short() {
//t.Skip("Skipping integration tests in short mode")
//}

//t.Parallel()
//c := getPachClient(t)

//_, err := c.InspectPipeline("blah")
//require.Equal(t, "PipelineInfos blah not found", err.Error())

//err = c.CreatePipeline(
//"lskdjf$#%^ERTYC",
//"",
//[]string{},
//nil,
//&pps.ParallelismSpec{
//Constant: 1,
//},
//[]*pps.PipelineInput{{Repo: &pfs.Repo{Name: "test"}}},
//false,
//)
//require.Equal(t, "repo test not found", err.Error())

//_, err = c.CreateJob(
//"askjdfhgsdflkjh",
//[]string{},
//[]string{},
//&pps.ParallelismSpec{},
//[]*pps.JobInput{client.NewJobInput("bogusRepo", "bogusCommit", client.DefaultMethod)},
//"",
//0,
//0,
//)
//require.Matches(t, "could not create repo job_.*, not all provenance repos exist", err.Error())

//_, err = c.InspectJob("blah", true)
//require.Equal(t, "JobInfos blah not found", err.Error())

//home := os.Getenv("HOME")
//f, err := os.Create(filepath.Join(home, "/tmpfile"))
//defer func() {
//os.Remove(filepath.Join(home, "/tmpfile"))
//}()
//require.NoError(t, err)
//err = c.GetLogs("bogusJobId", f)
//require.Equal(t, "job bogusJobId not found", err.Error())
//}

//func TestLeakingRepo(t *testing.T) {
//// If CreateJob fails, it should also destroy the output repo it creates
//// If it doesn't, it can cause flush commit to fail, as a bogus repo will
//// be listed in the output repo's provenance

//// This test can't be run in parallel, since it requires using the repo counts as controls
//if testing.Short() {
//t.Skip("Skipping integration tests in short mode")
//}

//c := getPachClient(t)

//repoInfos, err := c.ListRepo(nil)
//require.NoError(t, err)
//initialCount := len(repoInfos)

//_, err = c.CreateJob(
//"bogusImage",
//[]string{},
//[]string{},
//&pps.ParallelismSpec{},
//[]*pps.JobInput{client.NewJobInput("bogusRepo", "bogusCommit", client.DefaultMethod)},
//"",
//0,
//0,
//)
//require.Matches(t, "could not create repo job_.*, not all provenance repos exist", err.Error())

//repoInfos, err = c.ListRepo(nil)
//require.NoError(t, err)
//require.Equal(t, initialCount, len(repoInfos))
//}

// TestUpdatePipelineThatHasNoOutput tracks #1637
func TestUpdatePipelineThatHasNoOutput(t *testing.T) {
	if testing.Short() {
		t.Skip("Skipping integration tests in short mode")
	}
	t.Parallel()
	c := getPachClient(t)

	dataRepo := uniqueString("TestUpdatePipelineThatHasNoOutput")
	require.NoError(t, c.CreateRepo(dataRepo))

	commit, err := c.StartCommit(dataRepo, "master")
	require.NoError(t, err)
	_, err = c.PutFile(dataRepo, commit.ID, "file", strings.NewReader("foo\n"))
	require.NoError(t, err)
	require.NoError(t, c.FinishCommit(dataRepo, commit.ID))

	pipeline := uniqueString("pipeline")
	require.NoError(t, c.CreatePipeline(
		pipeline,
		"",
		[]string{"sh"},
		[]string{"exit 1"},
		nil,
		client.NewAtomInput(dataRepo, "/"),
		"",
		false,
	))

	// Wait for job to spawn
	var jobInfos []*pps.JobInfo
	time.Sleep(10 * time.Second)
	require.NoError(t, backoff.Retry(func() error {
		var err error
		jobInfos, err = c.ListJob(pipeline, nil)
		if err != nil {
			return err
		}
		if len(jobInfos) < 1 {
			return fmt.Errorf("job not spawned")
		}
		return nil
	}, backoff.NewTestingBackOff()))

	jobInfo, err := c.InspectJob(jobInfos[0].Job.ID, true)
	require.NoError(t, err)
	require.Equal(t, pps.JobState_JOB_FAILURE, jobInfo.State)

	// Now we update the pipeline
	require.NoError(t, c.CreatePipeline(
		pipeline,
		"",
		[]string{"sh"},
		[]string{"exit 1"},
		nil,
		client.NewAtomInput(dataRepo, "/"),
		"",
		true,
	))
}

func TestAcceptReturnCode(t *testing.T) {
	if testing.Short() {
		t.Skip("Skipping integration tests in short mode")
	}
	t.Parallel()
	c := getPachClient(t)

	dataRepo := uniqueString("TestAcceptReturnCode")
	require.NoError(t, c.CreateRepo(dataRepo))

	commit, err := c.StartCommit(dataRepo, "master")
	require.NoError(t, err)
	_, err = c.PutFile(dataRepo, commit.ID, "file", strings.NewReader("foo\n"))
	require.NoError(t, err)
	require.NoError(t, c.FinishCommit(dataRepo, commit.ID))

	pipelineName := uniqueString("TestAcceptReturnCode")
	_, err = c.PpsAPIClient.CreatePipeline(
		context.Background(),
		&pps.CreatePipelineRequest{
			Pipeline: &pps.Pipeline{pipelineName},
			Transform: &pps.Transform{
				Cmd:              []string{"sh"},
				Stdin:            []string{"exit 1"},
				AcceptReturnCode: []int64{1},
			},
			Inputs: []*pps.PipelineInput{{
				Repo: &pfs.Repo{Name: dataRepo},
				Glob: "/*",
			}},
		},
	)
	require.NoError(t, err)

	commitIter, err := c.FlushCommit([]*pfs.Commit{commit}, nil)
	require.NoError(t, err)
	commitInfos := collectCommitInfos(t, commitIter)
	require.Equal(t, 1, len(commitInfos))

	jobInfos, err := c.ListJob(pipelineName, nil)
	require.NoError(t, err)
	require.Equal(t, 1, len(jobInfos))

	jobInfo, err := c.InspectJob(jobInfos[0].Job.ID, true)
	require.NoError(t, err)
	require.Equal(t, pps.JobState_JOB_SUCCESS, jobInfo.State)
}

// TODO(msteffen): This test breaks the suite when run against cloud providers,
// because killing the pachd pod breaks the connection with pachctl port-forward
func TestRestartAll(t *testing.T) {
	t.Skip("This is causing intermittent CI failures")
	// this test cannot be run in parallel because it restarts everything which breaks other tests.
	c := getPachClient(t)
	// create repos
	dataRepo := uniqueString("TestRestartAll_data")
	require.NoError(t, c.CreateRepo(dataRepo))
	// create pipeline
	pipelineName := uniqueString("pipeline")
	require.NoError(t, c.CreatePipeline(
		pipelineName,
		"",
		[]string{"cp", path.Join("/pfs", dataRepo, "file"), "/pfs/out/file"},
		nil,
		&pps.ParallelismSpec{
			Constant: 1,
		},
		client.NewAtomInput(dataRepo, "/*"),
		"",
		false,
	))
	// Do first commit to repo
	commit, err := c.StartCommit(dataRepo, "master")
	require.NoError(t, err)
	_, err = c.PutFile(dataRepo, commit.ID, "file", strings.NewReader("foo\n"))
	require.NoError(t, err)
	require.NoError(t, c.FinishCommit(dataRepo, commit.ID))
	commitIter, err := c.FlushCommit([]*pfs.Commit{commit}, nil)
	require.NoError(t, err)
	collectCommitInfos(t, commitIter)

	restartAll(t)

	// need a new client because the old one will have a defunct connection
	c = getUsablePachClient(t)

	// Wait a little for pipelines to restart
	time.Sleep(10 * time.Second)
	pipelineInfo, err := c.InspectPipeline(pipelineName)
	require.NoError(t, err)
	require.Equal(t, pps.PipelineState_PIPELINE_RUNNING, pipelineInfo.State)
	_, err = c.InspectRepo(dataRepo)
	require.NoError(t, err)
	_, err = c.InspectCommit(dataRepo, commit.ID)
	require.NoError(t, err)
}

// TODO(msteffen): This test breaks the suite when run against cloud providers,
// because killing the pachd pod breaks the connection with pachctl port-forward
func TestRestartOne(t *testing.T) {
	t.Skip("This is causing intermittent CI failures")
	// this test cannot be run in parallel because it restarts everything which breaks other tests.
	c := getPachClient(t)
	// create repos
	dataRepo := uniqueString("TestRestartOne_data")
	require.NoError(t, c.CreateRepo(dataRepo))
	// create pipeline
	pipelineName := uniqueString("pipeline")
	require.NoError(t, c.CreatePipeline(
		pipelineName,
		"",
		[]string{"cp", path.Join("/pfs", dataRepo, "file"), "/pfs/out/file"},
		nil,
		&pps.ParallelismSpec{
			Constant: 1,
		},
		client.NewAtomInput(dataRepo, "/"),
		"",
		false,
	))
	// Do first commit to repo
	commit, err := c.StartCommit(dataRepo, "master")
	require.NoError(t, err)
	_, err = c.PutFile(dataRepo, commit.ID, "file", strings.NewReader("foo\n"))
	require.NoError(t, err)
	require.NoError(t, c.FinishCommit(dataRepo, commit.ID))
	commitIter, err := c.FlushCommit([]*pfs.Commit{commit}, nil)
	require.NoError(t, err)
	collectCommitInfos(t, commitIter)

	restartOne(t)

	// need a new client because the old one will have a defunct connection
	c = getUsablePachClient(t)

	_, err = c.InspectPipeline(pipelineName)
	require.NoError(t, err)
	_, err = c.InspectRepo(dataRepo)
	require.NoError(t, err)
	_, err = c.InspectCommit(dataRepo, commit.ID)
	require.NoError(t, err)
}

func TestPrettyPrinting(t *testing.T) {
	if testing.Short() {
		t.Skip("Skipping integration tests in short mode")
	}
	t.Parallel()

	c := getPachClient(t)
	// create repos
	dataRepo := uniqueString("TestPrettyPrinting_data")
	require.NoError(t, c.CreateRepo(dataRepo))
	// create pipeline
	pipelineName := uniqueString("pipeline")
	_, err := c.PpsAPIClient.CreatePipeline(
		context.Background(),
		&pps.CreatePipelineRequest{
			Pipeline: &pps.Pipeline{pipelineName},
			Transform: &pps.Transform{
				Cmd: []string{"cp", path.Join("/pfs", dataRepo, "file"), "/pfs/out/file"},
			},
			ParallelismSpec: &pps.ParallelismSpec{
				Constant: 1,
			},
			ResourceSpec: &pps.ResourceSpec{
				Memory: "100M",
				Cpu:    0.5,
			},
			Inputs: []*pps.PipelineInput{{
				Repo: &pfs.Repo{Name: dataRepo},
				Glob: "/*",
			}},
		})
	require.NoError(t, err)
	// Do a commit to repo
	commit, err := c.StartCommit(dataRepo, "master")
	require.NoError(t, err)
	_, err = c.PutFile(dataRepo, commit.ID, "file", strings.NewReader("foo\n"))
	require.NoError(t, err)
	require.NoError(t, c.FinishCommit(dataRepo, commit.ID))
	commitIter, err := c.FlushCommit([]*pfs.Commit{commit}, nil)
	require.NoError(t, err)
	commitInfos := collectCommitInfos(t, commitIter)
	require.Equal(t, 1, len(commitInfos))
	repoInfo, err := c.InspectRepo(dataRepo)
	require.NoError(t, err)
	require.NoError(t, pfspretty.PrintDetailedRepoInfo(repoInfo))
	for _, commitInfo := range commitInfos {
		require.NoError(t, pfspretty.PrintDetailedCommitInfo(commitInfo))
	}
	fileInfo, err := c.InspectFile(dataRepo, commit.ID, "file")
	require.NoError(t, err)
	require.NoError(t, pfspretty.PrintDetailedFileInfo(fileInfo))
	pipelineInfo, err := c.InspectPipeline(pipelineName)
	require.NoError(t, err)
	require.NoError(t, ppspretty.PrintDetailedPipelineInfo(pipelineInfo))
	jobInfos, err := c.ListJob("", nil)
	require.NoError(t, err)
	require.True(t, len(jobInfos) > 0)
	require.NoError(t, ppspretty.PrintDetailedJobInfo(jobInfos[0]))
}

func TestDeleteAll(t *testing.T) {
	if testing.Short() {
		t.Skip("Skipping integration tests in short mode")
	}
	// this test cannot be run in parallel because it deletes everything
	c := getPachClient(t)
	// create repos
	dataRepo := uniqueString("TestDeleteAll_data")
	require.NoError(t, c.CreateRepo(dataRepo))
	// create pipeline
	pipelineName := uniqueString("pipeline")
	require.NoError(t, c.CreatePipeline(
		pipelineName,
		"",
		[]string{"cp", path.Join("/pfs", dataRepo, "file"), "/pfs/out/file"},
		nil,
		&pps.ParallelismSpec{
			Constant: 1,
		},
		client.NewAtomInput(dataRepo, "/"),
		"",
		false,
	))
	// Do commit to repo
	commit, err := c.StartCommit(dataRepo, "master")
	require.NoError(t, err)
	_, err = c.PutFile(dataRepo, commit.ID, "file", strings.NewReader("foo\n"))
	require.NoError(t, err)
	require.NoError(t, c.FinishCommit(dataRepo, commit.ID))
	commitIter, err := c.FlushCommit([]*pfs.Commit{commit}, nil)
	require.NoError(t, err)
	require.Equal(t, 1, len(collectCommitInfos(t, commitIter)))
	require.NoError(t, c.DeleteAll())
	repoInfos, err := c.ListRepo(nil)
	require.NoError(t, err)
	require.Equal(t, 0, len(repoInfos))
	pipelineInfos, err := c.ListPipeline()
	require.NoError(t, err)
	require.Equal(t, 0, len(pipelineInfos))
	jobInfos, err := c.ListJob("", nil)
	require.NoError(t, err)
	require.Equal(t, 0, len(jobInfos))
}

func TestRecursiveCp(t *testing.T) {
	if testing.Short() {
		t.Skip("Skipping integration tests in short mode")
	}

	t.Parallel()

	c := getPachClient(t)
	// create repos
	dataRepo := uniqueString("TestRecursiveCp_data")
	require.NoError(t, c.CreateRepo(dataRepo))
	// create pipeline
	pipelineName := uniqueString("TestRecursiveCp")
	require.NoError(t, c.CreatePipeline(
		pipelineName,
		"",
		[]string{"sh"},
		[]string{
			fmt.Sprintf("cp -r /pfs/%s /pfs/out", dataRepo),
		},
		&pps.ParallelismSpec{
			Constant: 1,
		},
		client.NewAtomInput(dataRepo, "/*"),
		"",
		false,
	))
	// Do commit to repo
	commit, err := c.StartCommit(dataRepo, "master")
	require.NoError(t, err)
	for i := 0; i < 100; i++ {
		_, err = c.PutFile(
			dataRepo,
			commit.ID,
			fmt.Sprintf("file%d", i),
			strings.NewReader(strings.Repeat("foo\n", 10000)),
		)
		require.NoError(t, err)
	}
	require.NoError(t, c.FinishCommit(dataRepo, commit.ID))
	commitIter, err := c.FlushCommit([]*pfs.Commit{commit}, nil)
	require.NoError(t, err)
	require.Equal(t, 1, len(collectCommitInfos(t, commitIter)))
}

func TestPipelineUniqueness(t *testing.T) {
	if testing.Short() {
		t.Skip("Skipping integration tests in short mode")
	}
	t.Parallel()
	c := getPachClient(t)

	repo := uniqueString("data")
	require.NoError(t, c.CreateRepo(repo))
	pipelineName := uniqueString("pipeline")
	require.NoError(t, c.CreatePipeline(
		pipelineName,
		"",
		[]string{"bash"},
		[]string{""},
		&pps.ParallelismSpec{
			Constant: 1,
		},
		client.NewAtomInput(repo, "/"),
		"",
		false,
	))
	err := c.CreatePipeline(
		pipelineName,
		"",
		[]string{"bash"},
		[]string{""},
		&pps.ParallelismSpec{
			Constant: 1,
		},
		client.NewAtomInput(repo, "/"),
		"",
		false,
	)
	require.YesError(t, err)
	require.Matches(t, "pipeline .*? already exists", err.Error())
}

func TestUpdatePipeline(t *testing.T) {
	if testing.Short() {
		t.Skip("Skipping integration tests in short mode")
	}
	t.Parallel()
	c := getPachClient(t)
	// create repos
	dataRepo := uniqueString("TestUpdatePipeline_data")
	require.NoError(t, c.CreateRepo(dataRepo))
	pipelineName := uniqueString("TestUpdatePipeline_pipeline")
	require.NoError(t, c.CreatePipeline(
		pipelineName,
		"",
		[]string{"bash"},
		[]string{"echo foo >/pfs/out/file"},
		&pps.ParallelismSpec{
			Constant: 1,
		},
		client.NewAtomInput(dataRepo, "/*"),
		"",
		false,
	))

	_, err := c.StartCommit(dataRepo, "master")
	require.NoError(t, err)
	_, err = c.PutFile(dataRepo, "master", "file", strings.NewReader("1"))
	require.NoError(t, err)
	require.NoError(t, c.FinishCommit(dataRepo, "master"))

	iter, err := c.SubscribeCommit(pipelineName, "master", "")
	require.NoError(t, err)

	_, err = iter.Next()
	require.NoError(t, err)
	var buffer bytes.Buffer
	require.NoError(t, c.GetFile(pipelineName, "master", "file", 0, 0, &buffer))
	require.Equal(t, "foo\n", buffer.String())

	// Update the pipeline, this will not create a new pipeline as reprocess
	// isn't set to true.
	require.NoError(t, c.CreatePipeline(
		pipelineName,
		"",
		[]string{"bash"},
		[]string{"echo bar >/pfs/out/file"},
		&pps.ParallelismSpec{
			Constant: 1,
		},
		client.NewAtomInput(dataRepo, "/*"),
		"",
		true,
	))

	_, err = c.StartCommit(dataRepo, "master")
	require.NoError(t, err)
	_, err = c.PutFile(dataRepo, "master", "file", strings.NewReader("2"))
	require.NoError(t, err)
	require.NoError(t, c.FinishCommit(dataRepo, "master"))

	_, err = iter.Next()
	require.NoError(t, err)
	buffer.Reset()
	require.NoError(t, c.GetFile(pipelineName, "master", "file", 0, 0, &buffer))
	require.Equal(t, "bar\n", buffer.String())

	_, err = c.PpsAPIClient.CreatePipeline(
		context.Background(),
		&pps.CreatePipelineRequest{
			Pipeline: client.NewPipeline(pipelineName),
			Transform: &pps.Transform{
				Cmd:   []string{"bash"},
				Stdin: []string{"echo buzz >/pfs/out/file"},
			},
			ParallelismSpec: &pps.ParallelismSpec{
				Constant: 1,
			},
			Input:     client.NewAtomInput(dataRepo, "/*"),
			Update:    true,
			Reprocess: true,
		})
	require.NoError(t, err)

	_, err = iter.Next()
	require.NoError(t, err)
	buffer.Reset()
	require.NoError(t, c.GetFile(pipelineName, "master", "file", 0, 0, &buffer))
	require.Equal(t, "buzz\n", buffer.String())
}

func TestStopPipeline(t *testing.T) {
	if testing.Short() {
		t.Skip("Skipping integration tests in short mode")
	}
	t.Parallel()
	c := getPachClient(t)
	// create repos
	dataRepo := uniqueString("TestPipeline_data")
	require.NoError(t, c.CreateRepo(dataRepo))
	// create pipeline
	pipelineName := uniqueString("pipeline")
	require.NoError(t, c.CreatePipeline(
		pipelineName,
		"",
		[]string{"cp", path.Join("/pfs", dataRepo, "file"), "/pfs/out/file"},
		nil,
		&pps.ParallelismSpec{
			Constant: 1,
		},
		client.NewAtomInput(dataRepo, "/*"),
		"",
		false,
	))
	require.NoError(t, c.StopPipeline(pipelineName))
	// Do first commit to repo
	commit1, err := c.StartCommit(dataRepo, "master")
	require.NoError(t, err)
	_, err = c.PutFile(dataRepo, commit1.ID, "file", strings.NewReader("foo\n"))
	require.NoError(t, err)
	require.NoError(t, c.FinishCommit(dataRepo, commit1.ID))
	// wait for 10 seconds and check that no commit has been outputted
	time.Sleep(10 * time.Second)
	commits, err := c.ListCommit(pipelineName, "", "", 0)
	require.NoError(t, err)
	require.Equal(t, len(commits), 0)
	require.NoError(t, c.StartPipeline(pipelineName))
	commitIter, err := c.FlushCommit([]*pfs.Commit{commit1}, nil)
	require.NoError(t, err)
	commitInfos := collectCommitInfos(t, commitIter)
	require.Equal(t, 1, len(commitInfos))
	var buffer bytes.Buffer
	require.NoError(t, c.GetFile(pipelineName, commitInfos[0].Commit.ID, "file", 0, 0, &buffer))
	require.Equal(t, "foo\n", buffer.String())
}

func TestPipelineAutoScaledown(t *testing.T) {
	if testing.Short() {
		t.Skip("Skipping integration tests in short mode")
	}
	t.Parallel()

	c := getPachClient(t)
	// create repos
	dataRepo := uniqueString("TestPipelineAutoScaleDown")
	require.NoError(t, c.CreateRepo(dataRepo))
	// create pipeline
	pipelineName := uniqueString("pipeline-auto-scaledown")
	parallelism := 4
	scaleDownThreshold := time.Duration(10 * time.Second)
	_, err := c.PpsAPIClient.CreatePipeline(
		context.Background(),
		&pps.CreatePipelineRequest{
			Pipeline: client.NewPipeline(pipelineName),
			Transform: &pps.Transform{
				Cmd: []string{"sh"},
				Stdin: []string{
					"echo success",
				},
			},
			ParallelismSpec: &pps.ParallelismSpec{
				Constant: uint64(parallelism),
			},
			ResourceSpec: &pps.ResourceSpec{
				Memory: "100M",
			},
			Inputs: []*pps.PipelineInput{{
				Repo: &pfs.Repo{Name: dataRepo},
				Glob: "/",
			}},
			ScaleDownThreshold: types.DurationProto(scaleDownThreshold),
		})
	require.NoError(t, err)

	pipelineInfo, err := c.InspectPipeline(pipelineName)
	require.NoError(t, err)

	// Wait for the pipeline to scale down
	b := backoff.NewTestingBackOff()
	b.MaxElapsedTime = scaleDownThreshold + 30*time.Second
	checkScaleDown := func() error {
		rc, err := pipelineRc(t, pipelineInfo)
		if err != nil {
			return err
		}
		if rc.Spec.Replicas != 1 {
			return fmt.Errorf("rc.Spec.Replicas should be 1")
		}
		if !rc.Spec.Template.Spec.Containers[0].Resources.Requests.Memory().IsZero() {
			return fmt.Errorf("resource requests should be zero when the pipeline is in scale-down mode")
		}
		return nil
	}
	require.NoError(t, backoff.Retry(checkScaleDown, b))

	// Trigger a job
	commit, err := c.StartCommit(dataRepo, "master")
	require.NoError(t, err)
	_, err = c.PutFile(dataRepo, commit.ID, "file", strings.NewReader("foo\n"))
	require.NoError(t, err)
	require.NoError(t, c.FinishCommit(dataRepo, commit.ID))
	commitIter, err := c.FlushCommit([]*pfs.Commit{commit}, nil)
	require.NoError(t, err)
	commitInfos := collectCommitInfos(t, commitIter)
	require.Equal(t, 1, len(commitInfos))
	rc, err := pipelineRc(t, pipelineInfo)
	require.NoError(t, err)
	require.Equal(t, parallelism, int(rc.Spec.Replicas))
	// Check that the resource requests have been reset
	require.Equal(t, "100M", rc.Spec.Template.Spec.Containers[0].Resources.Requests.Memory().String())

	// Once the job finishes, the pipeline will scale down again
	b.Reset()
	require.NoError(t, backoff.Retry(checkScaleDown, b))
}

func TestPipelineEnv(t *testing.T) {
	if testing.Short() {
		t.Skip("Skipping integration tests in short mode")
	}
	t.Parallel()

	// make a secret to reference
	k := getKubeClient(t)
	secretName := uniqueString("test-secret")
	_, err := k.Secrets(api.NamespaceDefault).Create(
		&api.Secret{
			ObjectMeta: api.ObjectMeta{
				Name: secretName,
			},
			Data: map[string][]byte{
				"foo": []byte("foo\n"),
			},
		},
	)
	require.NoError(t, err)
	c := getPachClient(t)
	// create repos
	dataRepo := uniqueString("TestPipelineEnv_data")
	require.NoError(t, c.CreateRepo(dataRepo))
	// create pipeline
	pipelineName := uniqueString("pipeline")
	_, err = c.PpsAPIClient.CreatePipeline(
		context.Background(),
		&pps.CreatePipelineRequest{
			Pipeline: client.NewPipeline(pipelineName),
			Transform: &pps.Transform{
				Cmd: []string{"sh"},
				Stdin: []string{
					"ls /var/secret",
					"cat /var/secret/foo > /pfs/out/foo",
					"echo $bar> /pfs/out/bar",
				},
				Env: map[string]string{"bar": "bar"},
				Secrets: []*pps.Secret{
					{
						Name:      secretName,
						MountPath: "/var/secret",
					},
				},
			},
			ParallelismSpec: &pps.ParallelismSpec{
				Constant: 1,
			},
			Inputs: []*pps.PipelineInput{{
				Repo: &pfs.Repo{Name: dataRepo},
				Glob: "/*",
			}},
		})
	require.NoError(t, err)
	// Do first commit to repo
	commit, err := c.StartCommit(dataRepo, "master")
	require.NoError(t, err)
	_, err = c.PutFile(dataRepo, commit.ID, "file", strings.NewReader("foo\n"))
	require.NoError(t, err)
	require.NoError(t, c.FinishCommit(dataRepo, commit.ID))
	commitIter, err := c.FlushCommit([]*pfs.Commit{commit}, nil)
	require.NoError(t, err)
	commitInfos := collectCommitInfos(t, commitIter)
	require.Equal(t, 1, len(commitInfos))
	var buffer bytes.Buffer
	require.NoError(t, c.GetFile(pipelineName, commitInfos[0].Commit.ID, "foo", 0, 0, &buffer))
	require.Equal(t, "foo\n", buffer.String())
	buffer = bytes.Buffer{}
	require.NoError(t, c.GetFile(pipelineName, commitInfos[0].Commit.ID, "bar", 0, 0, &buffer))
	require.Equal(t, "bar\n", buffer.String())
}

func TestPipelineWithFullObjects(t *testing.T) {
	if testing.Short() {
		t.Skip("Skipping integration tests in short mode")
	}
	t.Parallel()
	c := getPachClient(t)
	// create repos
	dataRepo := uniqueString("TestPipeline_data")
	require.NoError(t, c.CreateRepo(dataRepo))
	// create pipeline
	pipelineName := uniqueString("pipeline")
	require.NoError(t, c.CreatePipeline(
		pipelineName,
		"",
		[]string{"cp", path.Join("/pfs", dataRepo, "file"), "/pfs/out/file"},
		nil,
		&pps.ParallelismSpec{
			Constant: 1,
		},
		client.NewAtomInput(dataRepo, "/*"),
		"",
		false,
	))
	// Do first commit to repo
	commit1, err := c.StartCommit(dataRepo, "master")
	require.NoError(t, err)
	_, err = c.PutFile(dataRepo, commit1.ID, "file", strings.NewReader("foo\n"))
	require.NoError(t, err)
	require.NoError(t, c.FinishCommit(dataRepo, commit1.ID))
	commitInfoIter, err := c.FlushCommit([]*pfs.Commit{client.NewCommit(dataRepo, commit1.ID)}, nil)
	require.NoError(t, err)
	commitInfos := collectCommitInfos(t, commitInfoIter)
	require.Equal(t, 1, len(commitInfos))
	var buffer bytes.Buffer
	require.NoError(t, c.GetFile(commitInfos[0].Commit.Repo.Name, commitInfos[0].Commit.ID, "file", 0, 0, &buffer))
	require.Equal(t, "foo\n", buffer.String())
	// Do second commit to repo
	commit2, err := c.StartCommit(dataRepo, "master")
	require.NoError(t, err)
	_, err = c.PutFile(dataRepo, commit2.ID, "file", strings.NewReader("bar\n"))
	require.NoError(t, err)
	require.NoError(t, c.FinishCommit(dataRepo, commit2.ID))
	commitInfoIter, err = c.FlushCommit([]*pfs.Commit{client.NewCommit(dataRepo, "master")}, nil)
	require.NoError(t, err)
	commitInfos = collectCommitInfos(t, commitInfoIter)
	require.Equal(t, 1, len(commitInfos))
	buffer = bytes.Buffer{}
	require.NoError(t, c.GetFile(commitInfos[0].Commit.Repo.Name, commitInfos[0].Commit.ID, "file", 0, 0, &buffer))
	require.Equal(t, "foo\nbar\n", buffer.String())
}

func TestPipelineWithExistingInputCommits(t *testing.T) {
	if testing.Short() {
		t.Skip("Skipping integration tests in short mode")
	}
	t.Parallel()
	c := getPachClient(t)
	// create repos
	dataRepo := uniqueString("TestPipeline_data")
	require.NoError(t, c.CreateRepo(dataRepo))
	// Do first commit to repo
	commit1, err := c.StartCommit(dataRepo, "master")
	require.NoError(t, err)
	_, err = c.PutFile(dataRepo, commit1.ID, "file", strings.NewReader("foo\n"))
	require.NoError(t, err)
	require.NoError(t, c.FinishCommit(dataRepo, commit1.ID))
	// Do second commit to repo
	commit2, err := c.StartCommit(dataRepo, "master")
	require.NoError(t, err)
	_, err = c.PutFile(dataRepo, commit2.ID, "file", strings.NewReader("bar\n"))
	require.NoError(t, err)
	require.NoError(t, c.FinishCommit(dataRepo, commit2.ID))
	// create pipeline
	pipelineName := uniqueString("pipeline")
	require.NoError(t, c.CreatePipeline(
		pipelineName,
		"",
		[]string{"cp", path.Join("/pfs", dataRepo, "file"), "/pfs/out/file"},
		nil,
		&pps.ParallelismSpec{
			Constant: 1,
		},
		client.NewAtomInput(dataRepo, "/*"),
		"",
		false,
	))

	commitInfoIter, err := c.FlushCommit([]*pfs.Commit{client.NewCommit(dataRepo, "master")}, nil)
	require.NoError(t, err)
	commitInfos := collectCommitInfos(t, commitInfoIter)
	require.Equal(t, 1, len(commitInfos))
	buffer := bytes.Buffer{}
	require.NoError(t, c.GetFile(commitInfos[0].Commit.Repo.Name, commitInfos[0].Commit.ID, "file", 0, 0, &buffer))
	require.Equal(t, "foo\nbar\n", buffer.String())

	// Make sure that we got two output commits
	commitInfos, err = c.ListCommit(pipelineName, "master", "", 0)
	require.NoError(t, err)
	require.Equal(t, 2, len(commitInfos))
}

func TestPipelineThatSymlinks(t *testing.T) {
	if testing.Short() {
		t.Skip("Skipping integration tests in short mode")
	}
	t.Parallel()
	c := getPachClient(t)

	// create repos
	dataRepo := uniqueString("TestPipeline_data")
	require.NoError(t, c.CreateRepo(dataRepo))

	// create pipeline
	pipelineName := uniqueString("pipeline")
	require.NoError(t, c.CreatePipeline(
		pipelineName,
		"",
		[]string{"bash"},
		[]string{
			// Symlinks to input files
			fmt.Sprintf("ln -s /pfs/%s/foo /pfs/out/foo", dataRepo),
			fmt.Sprintf("ln -s /pfs/%s/dir1/bar /pfs/out/bar", dataRepo),
			"mkdir /pfs/out/dir",
			fmt.Sprintf("ln -s /pfs/%s/dir2 /pfs/out/dir/dir2", dataRepo),
			// Symlinks to external files
			"echo buzz > /tmp/buzz",
			"ln -s /tmp/buzz /pfs/out/buzz",
		},
		&pps.ParallelismSpec{
			Constant: 1,
		},
		client.NewAtomInput(dataRepo, "/"),
		"",
		false,
	))

	// Do first commit to repo
	commit, err := c.StartCommit(dataRepo, "master")
	require.NoError(t, err)
	_, err = c.PutFile(dataRepo, commit.ID, "foo", strings.NewReader("foo"))
	require.NoError(t, err)
	_, err = c.PutFile(dataRepo, commit.ID, "dir1/bar", strings.NewReader("bar"))
	require.NoError(t, err)
	_, err = c.PutFile(dataRepo, commit.ID, "dir2/foo", strings.NewReader("foo"))
	require.NoError(t, err)
	require.NoError(t, c.FinishCommit(dataRepo, commit.ID))

	commitInfoIter, err := c.FlushCommit([]*pfs.Commit{client.NewCommit(dataRepo, "master")}, nil)
	require.NoError(t, err)
	commitInfos := collectCommitInfos(t, commitInfoIter)
	require.Equal(t, 1, len(commitInfos))

	// Check that the output files are identical to the input files.
	buffer := bytes.Buffer{}
	require.NoError(t, c.GetFile(commitInfos[0].Commit.Repo.Name, commitInfos[0].Commit.ID, "foo", 0, 0, &buffer))
	require.Equal(t, "foo", buffer.String())
	buffer.Reset()
	require.NoError(t, c.GetFile(commitInfos[0].Commit.Repo.Name, commitInfos[0].Commit.ID, "bar", 0, 0, &buffer))
	require.Equal(t, "bar", buffer.String())
	buffer.Reset()
	require.NoError(t, c.GetFile(commitInfos[0].Commit.Repo.Name, commitInfos[0].Commit.ID, "dir/dir2/foo", 0, 0, &buffer))
	require.Equal(t, "foo", buffer.String())
	buffer.Reset()
	require.NoError(t, c.GetFile(commitInfos[0].Commit.Repo.Name, commitInfos[0].Commit.ID, "buzz", 0, 0, &buffer))
	require.Equal(t, "buzz\n", buffer.String())

	// Make sure that we skipped the upload by checking that the input file
	// and the output file have the same object refs.
	inputFooFileInfo, err := c.InspectFile(dataRepo, commit.ID, "foo")
	require.NoError(t, err)
	outputFooFileInfo, err := c.InspectFile(pipelineName, commitInfos[0].Commit.ID, "foo")
	require.NoError(t, err)
	require.Equal(t, inputFooFileInfo.Objects, outputFooFileInfo.Objects)
	inputFooFileInfo, err = c.InspectFile(dataRepo, commit.ID, "dir1/bar")
	require.NoError(t, err)
	outputFooFileInfo, err = c.InspectFile(pipelineName, commitInfos[0].Commit.ID, "bar")
	require.NoError(t, err)
	require.Equal(t, inputFooFileInfo.Objects, outputFooFileInfo.Objects)
	inputFooFileInfo, err = c.InspectFile(dataRepo, commit.ID, "dir2/foo")
	require.NoError(t, err)
	outputFooFileInfo, err = c.InspectFile(pipelineName, commitInfos[0].Commit.ID, "dir/dir2/foo")
	require.NoError(t, err)
	require.Equal(t, inputFooFileInfo.Objects, outputFooFileInfo.Objects)
}

// TestChainedPipelines tracks https://github.com/pachyderm/pachyderm/issues/797
func TestChainedPipelines(t *testing.T) {
	if testing.Short() {
		t.Skip("Skipping integration tests in short mode")
	}
	t.Parallel()
	c := getPachClient(t)
	aRepo := uniqueString("A")
	require.NoError(t, c.CreateRepo(aRepo))

	dRepo := uniqueString("D")
	require.NoError(t, c.CreateRepo(dRepo))

	aCommit, err := c.StartCommit(aRepo, "master")
	require.NoError(t, err)
	_, err = c.PutFile(aRepo, "master", "file", strings.NewReader("foo\n"))
	require.NoError(t, err)
	require.NoError(t, c.FinishCommit(aRepo, "master"))

	dCommit, err := c.StartCommit(dRepo, "master")
	require.NoError(t, err)
	_, err = c.PutFile(dRepo, "master", "file", strings.NewReader("bar\n"))
	require.NoError(t, err)
	require.NoError(t, c.FinishCommit(dRepo, "master"))

	bPipeline := uniqueString("B")
	require.NoError(t, c.CreatePipeline(
		bPipeline,
		"",
		[]string{"cp", path.Join("/pfs", aRepo, "file"), "/pfs/out/file"},
		nil,
		&pps.ParallelismSpec{
			Constant: 1,
		},
		client.NewAtomInput(aRepo, "/"),
		"",
		false,
	))

	cPipeline := uniqueString("C")
	require.NoError(t, c.CreatePipeline(
		cPipeline,
		"",
		[]string{"sh"},
		[]string{fmt.Sprintf("cp /pfs/%s/file /pfs/out/bFile", bPipeline),
			fmt.Sprintf("cp /pfs/%s/file /pfs/out/dFile", dRepo)},
		&pps.ParallelismSpec{
			Constant: 1,
		},
		client.NewCrossInput(
			client.NewAtomInput(bPipeline, "/"),
			client.NewAtomInput(dRepo, "/"),
		),
		"",
		false,
	))
	resultIter, err := c.FlushCommit([]*pfs.Commit{aCommit, dCommit}, nil)
	require.NoError(t, err)
	results := collectCommitInfos(t, resultIter)
	require.Equal(t, 1, len(results))
}

// DAG:
//
// A
// |
// B  E
// | /
// C
// |
// D
func TestChainedPipelinesNoDelay(t *testing.T) {
	if testing.Short() {
		t.Skip("Skipping integration tests in short mode")
	}
	t.Parallel()
	c := getPachClient(t)
	aRepo := uniqueString("A")
	require.NoError(t, c.CreateRepo(aRepo))

	eRepo := uniqueString("E")
	require.NoError(t, c.CreateRepo(eRepo))

	aCommit, err := c.StartCommit(aRepo, "master")
	require.NoError(t, err)
	_, err = c.PutFile(aRepo, "master", "file", strings.NewReader("foo\n"))
	require.NoError(t, err)
	require.NoError(t, c.FinishCommit(aRepo, "master"))

	eCommit, err := c.StartCommit(eRepo, "master")
	require.NoError(t, err)
	_, err = c.PutFile(eRepo, "master", "file", strings.NewReader("bar\n"))
	require.NoError(t, err)
	require.NoError(t, c.FinishCommit(eRepo, "master"))

	bPipeline := uniqueString("B")
	require.NoError(t, c.CreatePipeline(
		bPipeline,
		"",
		[]string{"cp", path.Join("/pfs", aRepo, "file"), "/pfs/out/file"},
		nil,
		&pps.ParallelismSpec{
			Constant: 1,
		},
		client.NewAtomInput(aRepo, "/"),
		"",
		false,
	))

	cPipeline := uniqueString("C")
	require.NoError(t, c.CreatePipeline(
		cPipeline,
		"",
		[]string{"sh"},
		[]string{fmt.Sprintf("cp /pfs/%s/file /pfs/out/bFile", bPipeline),
			fmt.Sprintf("cp /pfs/%s/file /pfs/out/eFile", eRepo)},
		&pps.ParallelismSpec{
			Constant: 1,
		},
		client.NewCrossInput(
			client.NewAtomInput(bPipeline, "/"),
			client.NewAtomInput(eRepo, "/"),
		),
		"",
		false,
	))

	dPipeline := uniqueString("D")
	require.NoError(t, c.CreatePipeline(
		dPipeline,
		"",
		[]string{"sh"},
		[]string{fmt.Sprintf("cp /pfs/%s/bFile /pfs/out/bFile", cPipeline),
			fmt.Sprintf("cp /pfs/%s/eFile /pfs/out/eFile", cPipeline)},
		&pps.ParallelismSpec{
			Constant: 1,
		},
		client.NewAtomInput(cPipeline, "/"),
		"",
		false,
	))

	resultsIter, err := c.FlushCommit([]*pfs.Commit{aCommit, eCommit}, nil)
	require.NoError(t, err)
	results := collectCommitInfos(t, resultsIter)
	require.Equal(t, 2, len(results))

	eCommit2, err := c.StartCommit(eRepo, "master")
	require.NoError(t, err)
	_, err = c.PutFile(eRepo, "master", "file", strings.NewReader("bar\n"))
	require.NoError(t, err)
	require.NoError(t, c.FinishCommit(eRepo, "master"))

	resultsIter, err = c.FlushCommit([]*pfs.Commit{eCommit2}, nil)
	require.NoError(t, err)
	results = collectCommitInfos(t, resultsIter)
	require.Equal(t, 2, len(results))

	// Get number of jobs triggered in pipeline D
	jobInfos, err := c.ListJob(dPipeline, nil)
	require.NoError(t, err)
	require.Equal(t, 2, len(jobInfos))
}

func collectCommitInfos(t testing.TB, commitInfoIter client.CommitInfoIterator) []*pfs.CommitInfo {
	var commitInfos []*pfs.CommitInfo
	for {
		commitInfo, err := commitInfoIter.Next()
		if err == io.EOF {
			return commitInfos
		}
		require.NoError(t, err)
		commitInfos = append(commitInfos, commitInfo)
	}
}

func TestParallelismSpec(t *testing.T) {
	if testing.Short() {
		t.Skip("Skipping integration tests in short mode")
	}
	kubeclient := getKubeClient(t)
	nodes, err := kubeclient.Nodes().List(api.ListOptions{})
	numNodes := len(nodes.Items)

	// Test Constant strategy
	parellelism, err := ppsserver.GetExpectedNumWorkers(getKubeClient(t), &pps.ParallelismSpec{
		Constant: 7,
	})
	require.NoError(t, err)
	require.Equal(t, 7, parellelism)

	// Coefficient == 1 (basic test)
	// TODO(msteffen): This test can fail when run against cloud providers, if the
	// remote cluster has more than one node (in which case "Coefficient: 1" will
	// cause more than 1 worker to start)
	parellelism, err = ppsserver.GetExpectedNumWorkers(kubeclient, &pps.ParallelismSpec{
		Coefficient: 1,
	})
	require.NoError(t, err)
	require.Equal(t, numNodes, parellelism)

	// Coefficient > 1
	parellelism, err = ppsserver.GetExpectedNumWorkers(kubeclient, &pps.ParallelismSpec{
		Coefficient: 2,
	})
	require.NoError(t, err)
	require.Equal(t, 2*numNodes, parellelism)

	// Make sure we start at least one worker
	parellelism, err = ppsserver.GetExpectedNumWorkers(kubeclient, &pps.ParallelismSpec{
		Coefficient: 0.01,
	})
	require.NoError(t, err)
	require.Equal(t, 1, parellelism)

	// Test 0-initialized JobSpec
	parellelism, err = ppsserver.GetExpectedNumWorkers(kubeclient, &pps.ParallelismSpec{})
	require.NoError(t, err)
	require.Equal(t, numNodes, parellelism)

	// Test nil JobSpec
	parellelism, err = ppsserver.GetExpectedNumWorkers(kubeclient, nil)
	require.NoError(t, err)
	require.Equal(t, numNodes, parellelism)
}

func TestPipelineJobDeletion(t *testing.T) {
	if testing.Short() {
		t.Skip("Skipping integration tests in short mode")
	}
	t.Parallel()

	c := getPachClient(t)
	// create repos
	dataRepo := uniqueString("TestPipeline_data")
	require.NoError(t, c.CreateRepo(dataRepo))
	// create pipeline
	pipelineName := uniqueString("pipeline")
	require.NoError(t, c.CreatePipeline(
		pipelineName,
		"",
		[]string{"cp", path.Join("/pfs", dataRepo, "file"), "/pfs/out/file"},
		nil,
		&pps.ParallelismSpec{
			Constant: 1,
		},
		client.NewAtomInput(dataRepo, "/"),
		"",
		false,
	))

	commit, err := c.StartCommit(dataRepo, "master")
	require.NoError(t, err)
	_, err = c.PutFile(dataRepo, commit.ID, "file", strings.NewReader("foo\n"))
	require.NoError(t, err)
	require.NoError(t, c.FinishCommit(dataRepo, commit.ID))

	commitIter, err := c.FlushCommit([]*pfs.Commit{commit}, nil)
	require.NoError(t, err)

	_, err = commitIter.Next()
	require.NoError(t, err)

	// Now delete the corresponding job
	jobInfos, err := c.ListJob(pipelineName, nil)
	require.NoError(t, err)
	require.Equal(t, 1, len(jobInfos))
	err = c.DeleteJob(jobInfos[0].Job.ID)
	require.NoError(t, err)
}

func TestStopJob(t *testing.T) {
	if testing.Short() {
		t.Skip("Skipping integration tests in short mode")
	}
	t.Parallel()

	c := getPachClient(t)
	// create repos
	dataRepo := uniqueString("TestStopJob")
	require.NoError(t, c.CreateRepo(dataRepo))
	// create pipeline
	pipelineName := uniqueString("pipeline-stop-job")
	require.NoError(t, c.CreatePipeline(
		pipelineName,
		"",
		[]string{"sleep", "20"},
		nil,
		&pps.ParallelismSpec{
			Constant: 1,
		},
		client.NewAtomInput(dataRepo, "/"),
		"",
		false,
	))

	// Create two input commits to trigger two jobs.
	// We will stop the first job midway through, and assert that the
	// second job finishes.
	commit1, err := c.StartCommit(dataRepo, "master")
	require.NoError(t, err)
	_, err = c.PutFile(dataRepo, commit1.ID, "file", strings.NewReader("foo\n"))
	require.NoError(t, err)
	require.NoError(t, c.FinishCommit(dataRepo, commit1.ID))

	commit2, err := c.StartCommit(dataRepo, "master")
	require.NoError(t, err)
	_, err = c.PutFile(dataRepo, commit2.ID, "file", strings.NewReader("foo\n"))
	require.NoError(t, err)
	require.NoError(t, c.FinishCommit(dataRepo, commit2.ID))

	var jobID string
	b := backoff.NewTestingBackOff()
	require.NoError(t, backoff.Retry(func() error {
		jobInfos, err := c.ListJob(pipelineName, nil)
		require.NoError(t, err)
		if len(jobInfos) != 1 {
			return fmt.Errorf("len(jobInfos) should be 1")
		}
		jobID = jobInfos[0].Job.ID
		if pps.JobState_JOB_RUNNING != jobInfos[0].State {
			return fmt.Errorf("jobInfos[0] has the wrong state")
		}
		return nil
	}, b))

	// Now stop the first job
	err = c.StopJob(jobID)
	require.NoError(t, err)
	jobInfo, err := c.InspectJob(jobID, true)
	require.NoError(t, err)
	require.Equal(t, pps.JobState_JOB_KILLED, jobInfo.State)

	b.Reset()
	// Check that the second job completes
	require.NoError(t, backoff.Retry(func() error {
		jobInfos, err := c.ListJob(pipelineName, nil)
		require.NoError(t, err)
		if len(jobInfos) != 2 {
			return fmt.Errorf("len(jobInfos) should be 2")
		}
		jobID = jobInfos[0].Job.ID
		return nil
	}, b))
	jobInfo, err = c.InspectJob(jobID, true)
	require.NoError(t, err)
	require.Equal(t, pps.JobState_JOB_SUCCESS, jobInfo.State)
}

func TestGetLogs(t *testing.T) {
	if testing.Short() {
		t.Skip("Skipping integration tests in short mode")
	}
	t.Parallel()

	c := getPachClient(t)
	// create repos
	dataRepo := uniqueString("data")
	require.NoError(t, c.CreateRepo(dataRepo))
	// create pipeline
	pipelineName := uniqueString("pipeline")
	require.NoError(t, c.CreatePipeline(
		pipelineName,
		"",
		[]string{"sh"},
		[]string{
			fmt.Sprintf("cp /pfs/%s/file /pfs/out/file", dataRepo),
			"echo foo",
			"echo foo",
		},
		&pps.ParallelismSpec{
			Constant: 1,
		},
		client.NewAtomInput(dataRepo, "/*"),
		"",
		false,
	))

	// Commit data to repo and flush commit
	commit, err := c.StartCommit(dataRepo, "")
	require.NoError(t, err)
	_, err = c.PutFile(dataRepo, commit.ID, "file", strings.NewReader("foo\n"))
	require.NoError(t, err)
	require.NoError(t, c.FinishCommit(dataRepo, commit.ID))
	require.NoError(t, c.SetBranch(dataRepo, commit.ID, "master"))
	commitIter, err := c.FlushCommit([]*pfs.Commit{commit}, nil)
	require.NoError(t, err)
	_, err = commitIter.Next()
	require.NoError(t, err)

	// List output commits, to make sure one exists?
	commits, err := c.ListCommitByRepo(pipelineName)
	require.NoError(t, err)
	require.True(t, len(commits) == 1)

	// Get logs from pipeline, using pipeline
	iter := c.GetLogs(pipelineName, "", nil, false)
	var numLogs int
	for iter.Next() {
		numLogs++
		require.True(t, iter.Message().Message != "")
	}
	require.True(t, numLogs > 0)
	require.NoError(t, iter.Err())

	// Get logs from pipeline, using a pipeline that doesn't exist. There should
	// be an error
	iter = c.GetLogs("__DOES_NOT_EXIST__", "", nil, false)
	require.False(t, iter.Next())
	require.YesError(t, iter.Err())
	require.Matches(t, "could not get", iter.Err().Error())

	// Get logs from pipeline, using job
	// (1) Get job ID, from pipeline that just ran
	jobInfos, err := c.ListJob(pipelineName, nil)
	require.NoError(t, err)
	require.True(t, len(jobInfos) == 1)
	// (2) Get logs using extracted job ID
	// wait for logs to be collected
	time.Sleep(10 * time.Second)
	iter = c.GetLogs("", jobInfos[0].Job.ID, nil, false)
	numLogs = 0
	for iter.Next() {
		numLogs++
		require.True(t, iter.Message().Message != "")
	}
	// Make sure that we've seen some logs
	require.True(t, numLogs > 0)
	require.NoError(t, iter.Err())

	// Get logs from pipeline, using a job that doesn't exist. There should
	// be an error
	iter = c.GetLogs("", "__DOES_NOT_EXIST__", nil, false)
	require.False(t, iter.Next())
	require.YesError(t, iter.Err())
	require.Matches(t, "could not get", iter.Err().Error())

	// Filter logs based on input (using file that exists). Get logs using file
	// path, hex hash, and base64 hash, and make sure you get the same log lines
	fileInfo, err := c.InspectFile(dataRepo, commit.ID, "/file")
	require.NoError(t, err)

	// TODO(msteffen) This code shouldn't be wrapped in a backoff, but for some
	// reason GetLogs is not yet 100% consistent. This reduces flakes in testing.
	require.NoError(t, backoff.Retry(func() error {
		pathLog := c.GetLogs("", jobInfos[0].Job.ID, []string{"/file"}, false)

		hexHash := "19fdf57bdf9eb5a9602bfa9c0e6dd7ed3835f8fd431d915003ea82747707be66"
		require.Equal(t, hexHash, hex.EncodeToString(fileInfo.Hash)) // sanity-check test
		hexLog := c.GetLogs("", jobInfos[0].Job.ID, []string{hexHash}, false)

		base64Hash := "Gf31e9+etalgK/qcDm3X7Tg1+P1DHZFQA+qCdHcHvmY="
		require.Equal(t, base64Hash, base64.StdEncoding.EncodeToString(fileInfo.Hash))
		base64Log := c.GetLogs("", jobInfos[0].Job.ID, []string{base64Hash}, false)

		numLogs = 0
		for {
			havePathLog, haveHexLog, haveBase64Log := pathLog.Next(), hexLog.Next(), base64Log.Next()
			if havePathLog != haveHexLog || haveHexLog != haveBase64Log {
				return fmt.Errorf("Unequal log lengths")
			}
			if !havePathLog {
				break
			}
			numLogs++
			if pathLog.Message().Message != hexLog.Message().Message ||
				hexLog.Message().Message != base64Log.Message().Message {
				return fmt.Errorf(
					"unequal logs, pathLogs: \"%s\" hexLog: \"%s\" base64Log: \"%s\"",
					pathLog.Message().Message,
					hexLog.Message().Message,
					base64Log.Message().Message)
			}
		}
		for _, logsiter := range []*client.LogsIter{pathLog, hexLog, base64Log} {
			if logsiter.Err() != nil {
				return logsiter.Err()
			}
		}
		if numLogs == 0 {
			return fmt.Errorf("no logs found")
		}
		return nil
	}, backoff.NewTestingBackOff()))

	// Filter logs based on input (using file that doesn't exist). There should
	// be no logs
	iter = c.GetLogs("", jobInfos[0].Job.ID, []string{"__DOES_NOT_EXIST__"}, false)
	require.False(t, iter.Next())
	require.NoError(t, iter.Err())
}

func TestPfsPutFile(t *testing.T) {
	if testing.Short() {
		t.Skip("Skipping integration tests in short mode")
	}
	t.Parallel()

	c := getPachClient(t)
	// create repos
	repo1 := uniqueString("TestPfsPutFile1")
	require.NoError(t, c.CreateRepo(repo1))
	repo2 := uniqueString("TestPfsPutFile2")
	require.NoError(t, c.CreateRepo(repo2))

	commit1, err := c.StartCommit(repo1, "")
	require.NoError(t, err)
	_, err = c.PutFile(repo1, commit1.ID, "file1", strings.NewReader("foo\n"))
	require.NoError(t, err)
	_, err = c.PutFile(repo1, commit1.ID, "file2", strings.NewReader("bar\n"))
	require.NoError(t, err)
	_, err = c.PutFile(repo1, commit1.ID, "dir1/file3", strings.NewReader("fizz\n"))
	require.NoError(t, err)
	for i := 0; i < 100; i++ {
		_, err = c.PutFile(repo1, commit1.ID, fmt.Sprintf("dir1/dir2/file%d", i), strings.NewReader(fmt.Sprintf("content%d\n", i)))
		require.NoError(t, err)
	}
	require.NoError(t, c.FinishCommit(repo1, commit1.ID))

	commit2, err := c.StartCommit(repo2, "")
	require.NoError(t, err)
	err = c.PutFileURL(repo2, commit2.ID, "file", fmt.Sprintf("pfs://0.0.0.0:650/%s/%s/file1", repo1, commit1.ID), false, false)
	require.NoError(t, err)
	require.NoError(t, c.FinishCommit(repo2, commit2.ID))
	var buf bytes.Buffer
	require.NoError(t, c.GetFile(repo2, commit2.ID, "file", 0, 0, &buf))
	require.Equal(t, "foo\n", buf.String())

	commit3, err := c.StartCommit(repo2, "")
	require.NoError(t, err)
	err = c.PutFileURL(repo2, commit3.ID, "", fmt.Sprintf("pfs://0.0.0.0:650/%s/%s", repo1, commit1.ID), true, false)
	require.NoError(t, err)
	require.NoError(t, c.FinishCommit(repo2, commit3.ID))
	buf = bytes.Buffer{}
	require.NoError(t, c.GetFile(repo2, commit3.ID, "file1", 0, 0, &buf))
	require.Equal(t, "foo\n", buf.String())
	buf = bytes.Buffer{}
	require.NoError(t, c.GetFile(repo2, commit3.ID, "file2", 0, 0, &buf))
	require.Equal(t, "bar\n", buf.String())
	buf = bytes.Buffer{}
	require.NoError(t, c.GetFile(repo2, commit3.ID, "dir1/file3", 0, 0, &buf))
	require.Equal(t, "fizz\n", buf.String())
	for i := 0; i < 100; i++ {
		buf = bytes.Buffer{}
		require.NoError(t, c.GetFile(repo2, commit3.ID, fmt.Sprintf("dir1/dir2/file%d", i), 0, 0, &buf))
		require.Equal(t, fmt.Sprintf("content%d\n", i), buf.String())
	}
}

func TestAllDatumsAreProcessed(t *testing.T) {
	if testing.Short() {
		t.Skip("Skipping integration tests in short mode")
	}
	t.Parallel()
	c := getPachClient(t)

	dataRepo1 := uniqueString("TestAllDatumsAreProcessed_data1")
	require.NoError(t, c.CreateRepo(dataRepo1))
	dataRepo2 := uniqueString("TestAllDatumsAreProcessed_data2")
	require.NoError(t, c.CreateRepo(dataRepo2))

	commit1, err := c.StartCommit(dataRepo1, "master")
	require.NoError(t, err)
	_, err = c.PutFile(dataRepo1, "master", "file1", strings.NewReader("foo\n"))
	require.NoError(t, err)
	_, err = c.PutFile(dataRepo1, "master", "file2", strings.NewReader("foo\n"))
	require.NoError(t, err)
	require.NoError(t, c.FinishCommit(dataRepo1, "master"))

	commit2, err := c.StartCommit(dataRepo2, "master")
	require.NoError(t, err)
	_, err = c.PutFile(dataRepo2, "master", "file1", strings.NewReader("foo\n"))
	require.NoError(t, err)
	_, err = c.PutFile(dataRepo2, "master", "file2", strings.NewReader("foo\n"))
	require.NoError(t, err)
	require.NoError(t, c.FinishCommit(dataRepo2, "master"))

	require.NoError(t, c.CreatePipeline(
		uniqueString("TestAllDatumsAreProcessed_pipelines"),
		"",
		[]string{"bash"},
		[]string{
			fmt.Sprintf("cat /pfs/%s/* /pfs/%s/* > /pfs/out/file", dataRepo1, dataRepo2),
		},
		nil,
		client.NewCrossInput(
			client.NewAtomInput(dataRepo1, "/*"),
			client.NewAtomInput(dataRepo2, "/*"),
		),
		"",
		false,
	))

	commitIter, err := c.FlushCommit([]*pfs.Commit{commit1, commit2}, nil)
	require.NoError(t, err)
	commitInfos := collectCommitInfos(t, commitIter)
	require.Equal(t, 1, len(commitInfos))

	var buf bytes.Buffer
	require.NoError(t, c.GetFile(commitInfos[0].Commit.Repo.Name, commitInfos[0].Commit.ID, "file", 0, 0, &buf))
	// should be 8 because each file gets copied twice due to cross product
	require.Equal(t, strings.Repeat("foo\n", 8), buf.String())
}

func TestDatumStatusRestart(t *testing.T) {
	if testing.Short() {
		t.Skip("Skipping integration tests in short mode")
	}
	t.Parallel()
	c := getPachClient(t)

	dataRepo := uniqueString("TestDatumDedup_data")
	require.NoError(t, c.CreateRepo(dataRepo))

	commit1, err := c.StartCommit(dataRepo, "master")
	require.NoError(t, err)
	_, err = c.PutFile(dataRepo, commit1.ID, "file", strings.NewReader("foo"))
	require.NoError(t, err)
	require.NoError(t, c.FinishCommit(dataRepo, commit1.ID))

	pipeline := uniqueString("pipeline")
	// This pipeline sleeps for 20 secs per datum
	require.NoError(t, c.CreatePipeline(
		pipeline,
		"",
		[]string{"bash"},
		[]string{
			"sleep 20",
		},
		nil,
		client.NewAtomInput(dataRepo, "/*"),
		"",
		false,
	))
	var jobID string
	var datumStarted time.Time
	checkStatus := func() {
		started := time.Now()
		for {
			time.Sleep(time.Second)
			if time.Since(started) > time.Second*60 {
				t.Fatalf("failed to find status in time")
			}
			jobs, err := c.ListJob(pipeline, nil)
			require.NoError(t, err)
			if len(jobs) == 0 {
				continue
			}
			jobID = jobs[0].Job.ID
			jobInfo, err := c.InspectJob(jobs[0].Job.ID, false)
			require.NoError(t, err)
			if len(jobInfo.WorkerStatus) == 0 {
				continue
			}
			if jobInfo.WorkerStatus[0].JobID == jobInfo.Job.ID {
				// This method is called before and after the datum is
				// restarted, this makes sure that the restart actually did
				// something.
				// The first time this function is called, datumStarted is zero
				// so `Before` is true for any non-zero time.
				_datumStarted, err := types.TimestampFromProto(jobInfo.WorkerStatus[0].Started)
				require.NoError(t, err)
				require.True(t, datumStarted.Before(_datumStarted))
				datumStarted = _datumStarted
				break
			}
		}
	}
	checkStatus()
	require.NoError(t, c.RestartDatum(jobID, []string{"/file"}))
	checkStatus()

	commitIter, err := c.FlushCommit([]*pfs.Commit{commit1}, nil)
	require.NoError(t, err)
	commitInfos := collectCommitInfos(t, commitIter)
	require.Equal(t, 1, len(commitInfos))
}

func TestUseMultipleWorkers(t *testing.T) {
	t.Skip("flaky")
	if testing.Short() {
		t.Skip("Skipping integration tests in short mode")
	}
	t.Parallel()
	c := getPachClient(t)

	dataRepo := uniqueString("TestUseMultipleWorkers_data")
	require.NoError(t, c.CreateRepo(dataRepo))

	commit1, err := c.StartCommit(dataRepo, "master")
	require.NoError(t, err)
	for i := 0; i < 20; i++ {
		_, err = c.PutFile(dataRepo, commit1.ID, fmt.Sprintf("file%d", i), strings.NewReader("foo"))
		require.NoError(t, err)
	}
	require.NoError(t, c.FinishCommit(dataRepo, commit1.ID))

	pipeline := uniqueString("pipeline")
	// This pipeline sleeps for 10 secs per datum
	require.NoError(t, c.CreatePipeline(
		pipeline,
		"",
		[]string{"bash"},
		[]string{
			"sleep 10",
		},
		&pps.ParallelismSpec{
			Constant: 2,
		},
		client.NewAtomInput(dataRepo, "/*"),
		"",
		false,
	))
	// Get job info 2x/sec for 20s until we confirm two workers for the current job
	require.NoError(t, backoff.Retry(func() error {
		jobs, err := c.ListJob(pipeline, nil)
		if err != nil {
			return fmt.Errorf("could not list job: %s", err.Error())
		}
		if len(jobs) == 0 {
			return fmt.Errorf("failed to find job")
		}
		jobInfo, err := c.InspectJob(jobs[0].Job.ID, false)
		if err != nil {
			return fmt.Errorf("could not inspect job: %s", err.Error())
		}
		if len(jobInfo.WorkerStatus) != 2 {
			return fmt.Errorf("incorrect number of statuses: %v", len(jobInfo.WorkerStatus))
		}
		return nil
	}, backoff.RetryEvery(500*time.Millisecond).For(20*time.Second)))
}

// TestSystemResourceRequest doesn't create any jobs or pipelines, it
// just makes sure that when pachyderm is deployed, we give rethinkdb, pachd,
// and etcd default resource requests. This prevents them from overloading
// nodes and getting evicted, which can slow down or break a cluster.
func TestSystemResourceRequests(t *testing.T) {
	if testing.Short() {
		t.Skip("Skipping integration tests in short mode")
	}
	t.Parallel()
	kubeClient := getKubeClient(t)

	// Expected resource requests for pachyderm system pods:
	defaultLocalMem := map[string]string{
		"pachd": "512M",
		"etcd":  "256M",
	}
	defaultLocalCPU := map[string]string{
		"pachd": "250m",
		"etcd":  "250m",
	}
	defaultCloudMem := map[string]string{
		"pachd": "3G",
		"etcd":  "2G",
	}
	defaultCloudCPU := map[string]string{
		"pachd": "1",
		"etcd":  "1",
	}
	// Get Pod info for 'app' from k8s
	var c api.Container
	for _, app := range []string{"pachd", "etcd"} {
		err := backoff.Retry(func() error {
			podList, err := kubeClient.Pods(api.NamespaceDefault).List(api.ListOptions{
				LabelSelector: labels.SelectorFromSet(
					map[string]string{"app": app, "suite": "pachyderm"}),
			})
			if err != nil {
				return err
			}
			if len(podList.Items) < 1 {
				return fmt.Errorf("could not find pod for %s", app) // retry
			}
			c = podList.Items[0].Spec.Containers[0]
			return nil
		}, backoff.NewTestingBackOff())
		require.NoError(t, err)

		// Make sure the pod's container has resource requests
		cpu, ok := c.Resources.Requests[api.ResourceCPU]
		require.True(t, ok, "could not get CPU request for "+app)
		require.True(t, cpu.String() == defaultLocalCPU[app] ||
			cpu.String() == defaultCloudCPU[app])
		mem, ok := c.Resources.Requests[api.ResourceMemory]
		require.True(t, ok, "could not get memory request for "+app)
		require.True(t, mem.String() == defaultLocalMem[app] ||
			mem.String() == defaultCloudMem[app])
	}
}

// TestPipelineResourceRequest creates a pipeline with a resource request, and
// makes sure that's passed to k8s (by inspecting the pipeline's pods)
func TestPipelineResourceRequest(t *testing.T) {
	if testing.Short() {
		t.Skip("Skipping integration tests in short mode")
	}
	t.Parallel()

	c := getPachClient(t)
	// create repos
	dataRepo := uniqueString("TestPipelineResourceRequest")
	pipelineName := uniqueString("TestPipelineResourceRequest_Pipeline")
	require.NoError(t, c.CreateRepo(dataRepo))
	// Resources are not yet in client.CreatePipeline() (we may add them later)
	_, err := c.PpsAPIClient.CreatePipeline(
		context.Background(),
		&pps.CreatePipelineRequest{
			Pipeline: &pps.Pipeline{pipelineName},
			Transform: &pps.Transform{
				Cmd: []string{"cp", path.Join("/pfs", dataRepo, "file"), "/pfs/out/file"},
			},
			ParallelismSpec: &pps.ParallelismSpec{
				Constant: 1,
			},
			ResourceSpec: &pps.ResourceSpec{
				Memory: "100M",
				Cpu:    0.5,
			},
			Inputs: []*pps.PipelineInput{{
				Repo:   &pfs.Repo{dataRepo},
				Branch: "master",
				Glob:   "/*",
			}},
		})
	require.NoError(t, err)

	// Get info about the pipeline pods from k8s & check for resources
	pipelineInfo, err := c.InspectPipeline(pipelineName)
	require.NoError(t, err)

	var container api.Container
	rcName := ppsserver.PipelineRcName(pipelineInfo.Pipeline.Name, pipelineInfo.Version)
	kubeClient := getKubeClient(t)
	err = backoff.Retry(func() error {
		podList, err := kubeClient.Pods(api.NamespaceDefault).List(api.ListOptions{
			LabelSelector: labels.SelectorFromSet(
				map[string]string{"app": rcName}),
		})
		if err != nil {
			return err // retry
		}
		if len(podList.Items) != 1 || len(podList.Items[0].Spec.Containers) == 0 {
			return fmt.Errorf("could not find single container for pipeline %s", pipelineInfo.Pipeline.Name)
		}
		container = podList.Items[0].Spec.Containers[0]
		return nil // no more retries
	}, backoff.NewTestingBackOff())
	require.NoError(t, err)
	// Make sure a CPU and Memory request are both set
	cpu, ok := container.Resources.Requests[api.ResourceCPU]
	require.True(t, ok)
	require.Equal(t, "500m", cpu.String())
	mem, ok := container.Resources.Requests[api.ResourceMemory]
	require.True(t, ok)
	require.Equal(t, "100M", mem.String())
	gpu, ok := container.Resources.Requests[api.ResourceNvidiaGPU]
	require.True(t, ok)
	require.Equal(t, "0", gpu.String())
}

func TestPipelinePartialResourceRequest(t *testing.T) {
	if testing.Short() {
		t.Skip("Skipping integration tests in short mode")
	}
	t.Parallel()

	c := getPachClient(t)
	// create repos
	dataRepo := uniqueString("TestPipelinePartialResourceRequest")
	pipelineName := uniqueString("pipeline")
	require.NoError(t, c.CreateRepo(dataRepo))
	// Resources are not yet in client.CreatePipeline() (we may add them later)
	_, err := c.PpsAPIClient.CreatePipeline(
		context.Background(),
		&pps.CreatePipelineRequest{
			Pipeline: &pps.Pipeline{fmt.Sprintf("%s-%d", pipelineName, 0)},
			Transform: &pps.Transform{
				Cmd: []string{"true"},
			},
			ResourceSpec: &pps.ResourceSpec{
				Cpu:    0.5,
				Memory: "100M",
			},
			Inputs: []*pps.PipelineInput{{
				Repo:   &pfs.Repo{dataRepo},
				Branch: "master",
				Glob:   "/*",
			}},
		})
	require.NoError(t, err)
	_, err = c.PpsAPIClient.CreatePipeline(
		context.Background(),
		&pps.CreatePipelineRequest{
			Pipeline: &pps.Pipeline{fmt.Sprintf("%s-%d", pipelineName, 1)},
			Transform: &pps.Transform{
				Cmd: []string{"true"},
			},
			ResourceSpec: &pps.ResourceSpec{
				Memory: "100M",
			},
			Inputs: []*pps.PipelineInput{{
				Repo:   &pfs.Repo{dataRepo},
				Branch: "master",
				Glob:   "/*",
			}},
		})
	require.NoError(t, err)
	_, err = c.PpsAPIClient.CreatePipeline(
		context.Background(),
		&pps.CreatePipelineRequest{
			Pipeline: &pps.Pipeline{fmt.Sprintf("%s-%d", pipelineName, 2)},
			Transform: &pps.Transform{
				Cmd: []string{"true"},
			},
			ResourceSpec: &pps.ResourceSpec{},
			Inputs: []*pps.PipelineInput{{
				Repo:   &pfs.Repo{dataRepo},
				Branch: "master",
				Glob:   "/*",
			}},
		})
	require.NoError(t, err)
	require.NoError(t, backoff.Retry(func() error {
		for i := 0; i < 3; i++ {
			pipelineInfo, err := c.InspectPipeline(fmt.Sprintf("%s-%d", pipelineName, i))
			require.NoError(t, err)
			if pipelineInfo.State != pps.PipelineState_PIPELINE_RUNNING {
				return fmt.Errorf("pipeline not in running state")
			}
		}
		return nil
	}, backoff.NewTestingBackOff()))
}

func TestPipelineLargeOutput(t *testing.T) {
	if testing.Short() {
		t.Skip("Skipping integration tests in short mode")
	}
	t.Parallel()
	c := getPachClient(t)

	dataRepo := uniqueString("TestPipelineInputDataModification_data")
	require.NoError(t, c.CreateRepo(dataRepo))

	numFiles := 100
	commit1, err := c.StartCommit(dataRepo, "master")
	require.NoError(t, err)
	for i := 0; i < numFiles; i++ {
		_, err = c.PutFile(dataRepo, commit1.ID, fmt.Sprintf("file-%d", i), strings.NewReader(""))
	}
	require.NoError(t, c.FinishCommit(dataRepo, commit1.ID))

	pipeline := uniqueString("pipeline")
	require.NoError(t, c.CreatePipeline(
		pipeline,
		"",
		[]string{"bash"},
		[]string{
			"for i in `seq 1 100`; do touch /pfs/out/$RANDOM; done",
		},
		&pps.ParallelismSpec{
			Constant: 4,
		},
		client.NewAtomInput(dataRepo, "/*"),
		"",
		false,
	))

	commitIter, err := c.FlushCommit([]*pfs.Commit{commit1}, nil)
	require.NoError(t, err)
	commitInfos := collectCommitInfos(t, commitIter)
	require.Equal(t, 1, len(commitInfos))
}

func TestFromCommit(t *testing.T) {
	if testing.Short() {
		t.Skip("Skipping integration tests in short mode")
	}
	t.Parallel()
	c := getPachClient(t)

	var repos []string
	for i := 0; i < 2; i++ {
		repos = append(repos, uniqueString(fmt.Sprintf("TestFromCommit_repo%v", i)))
		require.NoError(t, c.CreateRepo(repos[i]))
	}

	// This set of commits should not trigger any job, since `from` is
	// exclusive.
	for i, repo := range repos {
		_, err := c.StartCommit(repo, "master")
		require.NoError(t, err)
		_, err = c.PutFile(repo, "master", fmt.Sprintf("file-%d", i), strings.NewReader(fmt.Sprintf("%d", i)))
		require.NoError(t, c.FinishCommit(repo, "master"))
	}

	pipeline := uniqueString("pipeline")
	require.NoError(t, c.CreatePipeline(
		pipeline,
		"",
		[]string{"bash"},
		[]string{
			"cp /pfs/*/* /pfs/out",
		},
		&pps.ParallelismSpec{
			Constant: 1,
		},
		client.NewUnionInput(
			&pps.Input{
				Atom: &pps.AtomInput{
					Repo:       repos[0],
					Glob:       "/*",
					FromCommit: "master",
				},
			},
			&pps.Input{
				Atom: &pps.AtomInput{
					Repo:       repos[1],
					Glob:       "/*",
					FromCommit: "master",
				},
			},
		),
		"",
		false,
	))

	// Wait for the pipeline to launch
	time.Sleep(10 * time.Second)

	// This set of two commits should trigger a job.
	var commits []*pfs.Commit
	for i, repo := range repos {
		commit, err := c.StartCommit(repo, "master")
		require.NoError(t, err)
		commits = append(commits, commit)
		_, err = c.PutFile(repo, "master", fmt.Sprintf("file-%d", i), strings.NewReader(fmt.Sprintf("%d", i)))
		require.NoError(t, c.FinishCommit(repo, "master"))
	}

	commitIter, err := c.FlushCommit(commits, []*pfs.Repo{client.NewRepo(pipeline)})
	require.NoError(t, err)
	commitInfos := collectCommitInfos(t, commitIter)
	require.Equal(t, 1, len(commitInfos))
	outCommit := commitInfos[0].Commit
	fileInfos, err := c.ListFile(outCommit.Repo.Name, outCommit.ID, "")
	require.NoError(t, err)
	require.Equal(t, 2, len(fileInfos))
	for _, fi := range fileInfos {
		// 1 byte per repo
		require.Equal(t, int(fi.SizeBytes), 2)
	}

	jobs, err := c.ListJob(pipeline, nil)
	require.NoError(t, err)
	require.Equal(t, 1, len(jobs))
}

func TestUnionInput(t *testing.T) {
	if testing.Short() {
		t.Skip("Skipping integration tests in short mode")
	}
	t.Parallel()
	c := getPachClient(t)

	var repos []string
	for i := 0; i < 4; i++ {
		repos = append(repos, uniqueString("TestUnionInput"))
		require.NoError(t, c.CreateRepo(repos[i]))
	}

	numFiles := 2
	var commits []*pfs.Commit
	for _, repo := range repos {
		commit, err := c.StartCommit(repo, "master")
		require.NoError(t, err)
		commits = append(commits, commit)
		for i := 0; i < numFiles; i++ {
			_, err = c.PutFile(repo, "master", fmt.Sprintf("file-%d", i), strings.NewReader(fmt.Sprintf("%d", i)))
		}
		require.NoError(t, c.FinishCommit(repo, "master"))
	}

	t.Run("union all", func(t *testing.T) {
		pipeline := uniqueString("pipeline")
		require.NoError(t, c.CreatePipeline(
			pipeline,
			"",
			[]string{"bash"},
			[]string{
				"cp /pfs/*/* /pfs/out",
			},
			&pps.ParallelismSpec{
				Constant: 1,
			},
			client.NewUnionInput(
				client.NewAtomInput(repos[0], "/*"),
				client.NewAtomInput(repos[1], "/*"),
				client.NewAtomInput(repos[2], "/*"),
				client.NewAtomInput(repos[3], "/*"),
			),
			"",
			false,
		))

		commitIter, err := c.FlushCommit(commits, []*pfs.Repo{client.NewRepo(pipeline)})
		require.NoError(t, err)
		commitInfos := collectCommitInfos(t, commitIter)
		require.Equal(t, 1, len(commitInfos))
		outCommit := commitInfos[0].Commit
		fileInfos, err := c.ListFile(outCommit.Repo.Name, outCommit.ID, "")
		require.NoError(t, err)
		require.Equal(t, 2, len(fileInfos))
		for _, fi := range fileInfos {
			// 1 byte per repo
			require.Equal(t, uint64(len(repos)), fi.SizeBytes)
		}
	})

	t.Run("union crosses", func(t *testing.T) {
		pipeline := uniqueString("pipeline")
		require.NoError(t, c.CreatePipeline(
			pipeline,
			"",
			[]string{"bash"},
			[]string{
				"cp -r /pfs/TestUnionInput* /pfs/out",
			},
			&pps.ParallelismSpec{
				Constant: 1,
			},
			client.NewUnionInput(
				client.NewCrossInput(
					client.NewAtomInput(repos[0], "/*"),
					client.NewAtomInput(repos[1], "/*"),
				),
				client.NewCrossInput(
					client.NewAtomInput(repos[2], "/*"),
					client.NewAtomInput(repos[3], "/*"),
				),
			),
			"",
			false,
		))

		commitIter, err := c.FlushCommit(commits, []*pfs.Repo{client.NewRepo(pipeline)})
		require.NoError(t, err)
		commitInfos := collectCommitInfos(t, commitIter)
		require.Equal(t, 1, len(commitInfos))
		outCommit := commitInfos[0].Commit
		for _, repo := range repos {
			fileInfos, err := c.ListFile(outCommit.Repo.Name, outCommit.ID, repo)
			require.NoError(t, err)
			require.Equal(t, 2, len(fileInfos))
			for _, fi := range fileInfos {
				// each file should be seen twice
				require.Equal(t, uint64(2), fi.SizeBytes)
			}
		}
	})

	t.Run("cross unions", func(t *testing.T) {
		pipeline := uniqueString("pipeline")
		require.NoError(t, c.CreatePipeline(
			pipeline,
			"",
			[]string{"bash"},
			[]string{
				"cp -r /pfs/TestUnionInput* /pfs/out",
			},
			&pps.ParallelismSpec{
				Constant: 1,
			},
			client.NewCrossInput(
				client.NewUnionInput(
					client.NewAtomInput(repos[0], "/*"),
					client.NewAtomInput(repos[1], "/*"),
				),
				client.NewUnionInput(
					client.NewAtomInput(repos[2], "/*"),
					client.NewAtomInput(repos[3], "/*"),
				),
			),
			"",
			false,
		))

		commitIter, err := c.FlushCommit(commits, []*pfs.Repo{client.NewRepo(pipeline)})
		require.NoError(t, err)
		commitInfos := collectCommitInfos(t, commitIter)
		require.Equal(t, 1, len(commitInfos))
		outCommit := commitInfos[0].Commit
		for _, repo := range repos {
			fileInfos, err := c.ListFile(outCommit.Repo.Name, outCommit.ID, repo)
			require.NoError(t, err)
			require.Equal(t, 2, len(fileInfos))
			for _, fi := range fileInfos {
				// each file should be seen twice
				require.Equal(t, uint64(4), fi.SizeBytes)
			}
		}
	})

	t.Run("union alias", func(t *testing.T) {
		pipeline := uniqueString("pipeline")
		require.NoError(t, c.CreatePipeline(
			pipeline,
			"",
			[]string{"bash"},
			[]string{
				"cp -r /pfs/in /pfs/out",
			},
			&pps.ParallelismSpec{
				Constant: 1,
			},
			client.NewUnionInput(
				client.NewAtomInputOpts("in", repos[0], "", "/*", false, ""),
				client.NewAtomInputOpts("in", repos[1], "", "/*", false, ""),
				client.NewAtomInputOpts("in", repos[2], "", "/*", false, ""),
				client.NewAtomInputOpts("in", repos[3], "", "/*", false, ""),
			),
			"",
			false,
		))

		commitIter, err := c.FlushCommit(commits, []*pfs.Repo{client.NewRepo(pipeline)})
		require.NoError(t, err)
		commitInfos := collectCommitInfos(t, commitIter)
		require.Equal(t, 1, len(commitInfos))
		outCommit := commitInfos[0].Commit
		fileInfos, err := c.ListFile(outCommit.Repo.Name, outCommit.ID, "in")
		require.NoError(t, err)
		require.Equal(t, 2, len(fileInfos))
		for _, fi := range fileInfos {
			require.Equal(t, uint64(4), fi.SizeBytes)
		}
	})

	t.Run("union cross alias", func(t *testing.T) {
		pipeline := uniqueString("pipeline")
		require.YesError(t, c.CreatePipeline(
			pipeline,
			"",
			[]string{"bash"},
			[]string{
				"cp -r /pfs/in* /pfs/out",
			},
			&pps.ParallelismSpec{
				Constant: 1,
			},
			client.NewUnionInput(
				client.NewCrossInput(
					client.NewAtomInputOpts("in1", repos[0], "", "/*", false, ""),
					client.NewAtomInputOpts("in1", repos[1], "", "/*", false, ""),
				),
				client.NewCrossInput(
					client.NewAtomInputOpts("in2", repos[2], "", "/*", false, ""),
					client.NewAtomInputOpts("in2", repos[3], "", "/*", false, ""),
				),
			),
			"",
			false,
		))
		require.NoError(t, c.CreatePipeline(
			pipeline,
			"",
			[]string{"bash"},
			[]string{
				"cp -r /pfs/in* /pfs/out",
			},
			&pps.ParallelismSpec{
				Constant: 1,
			},
			client.NewUnionInput(
				client.NewCrossInput(
					client.NewAtomInputOpts("in1", repos[0], "", "/*", false, ""),
					client.NewAtomInputOpts("in2", repos[1], "", "/*", false, ""),
				),
				client.NewCrossInput(
					client.NewAtomInputOpts("in1", repos[2], "", "/*", false, ""),
					client.NewAtomInputOpts("in2", repos[3], "", "/*", false, ""),
				),
			),
			"",
			false,
		))

		commitIter, err := c.FlushCommit(commits, []*pfs.Repo{client.NewRepo(pipeline)})
		require.NoError(t, err)
		commitInfos := collectCommitInfos(t, commitIter)
		require.Equal(t, 1, len(commitInfos))
		outCommit := commitInfos[0].Commit
		for _, dir := range []string{"in1", "in2"} {
			fileInfos, err := c.ListFile(outCommit.Repo.Name, outCommit.ID, dir)
			require.NoError(t, err)
			require.Equal(t, 2, len(fileInfos))
			for _, fi := range fileInfos {
				// each file should be seen twice
				require.Equal(t, uint64(4), fi.SizeBytes)
			}
		}
	})
	t.Run("cross union alias", func(t *testing.T) {
		pipeline := uniqueString("pipeline")
		require.YesError(t, c.CreatePipeline(
			pipeline,
			"",
			[]string{"bash"},
			[]string{
				"cp -r /pfs/in* /pfs/out",
			},
			&pps.ParallelismSpec{
				Constant: 1,
			},
			client.NewCrossInput(
				client.NewUnionInput(
					client.NewAtomInputOpts("in1", repos[0], "", "/*", false, ""),
					client.NewAtomInputOpts("in2", repos[1], "", "/*", false, ""),
				),
				client.NewUnionInput(
					client.NewAtomInputOpts("in1", repos[2], "", "/*", false, ""),
					client.NewAtomInputOpts("in2", repos[3], "", "/*", false, ""),
				),
			),
			"",
			false,
		))
		require.NoError(t, c.CreatePipeline(
			pipeline,
			"",
			[]string{"bash"},
			[]string{
				"cp -r /pfs/in* /pfs/out",
			},
			&pps.ParallelismSpec{
				Constant: 1,
			},
			client.NewCrossInput(
				client.NewUnionInput(
					client.NewAtomInputOpts("in1", repos[0], "", "/*", false, ""),
					client.NewAtomInputOpts("in1", repos[1], "", "/*", false, ""),
				),
				client.NewUnionInput(
					client.NewAtomInputOpts("in2", repos[2], "", "/*", false, ""),
					client.NewAtomInputOpts("in2", repos[3], "", "/*", false, ""),
				),
			),
			"",
			false,
		))

		commitIter, err := c.FlushCommit(commits, []*pfs.Repo{client.NewRepo(pipeline)})
		require.NoError(t, err)
		commitInfos := collectCommitInfos(t, commitIter)
		require.Equal(t, 1, len(commitInfos))
		outCommit := commitInfos[0].Commit
		for _, dir := range []string{"in1", "in2"} {
			fileInfos, err := c.ListFile(outCommit.Repo.Name, outCommit.ID, dir)
			require.NoError(t, err)
			require.Equal(t, 2, len(fileInfos))
			for _, fi := range fileInfos {
				// each file should be seen twice
				require.Equal(t, uint64(8), fi.SizeBytes)
			}
		}
	})
}

func TestIncrementalOverwritePipeline(t *testing.T) {
	if testing.Short() {
		t.Skip("Skipping integration tests in short mode")
	}
	t.Parallel()
	c := getPachClient(t)

	dataRepo := uniqueString("TestIncrementalOverwritePipeline_data")
	require.NoError(t, c.CreateRepo(dataRepo))

	pipeline := uniqueString("pipeline")
	_, err := c.PpsAPIClient.CreatePipeline(
		context.Background(),
		&pps.CreatePipelineRequest{
			Pipeline: client.NewPipeline(pipeline),
			Transform: &pps.Transform{
				Cmd: []string{"bash"},
				Stdin: []string{
					"touch /pfs/out/sum",
					fmt.Sprintf("SUM=`cat /pfs/%s/data /pfs/out/sum | awk '{sum+=$1} END {print sum}'`", dataRepo),
					"echo $SUM > /pfs/out/sum",
				},
			},
			ParallelismSpec: &pps.ParallelismSpec{
				Constant: 1,
			},
			Input:       client.NewAtomInput(dataRepo, "/"),
			Incremental: true,
		})
	require.NoError(t, err)
	expectedValue := 0
	for i := 0; i <= 150; i++ {
		_, err := c.StartCommit(dataRepo, "master")
		require.NoError(t, err)
		require.NoError(t, c.DeleteFile(dataRepo, "master", "data"))
		_, err = c.PutFile(dataRepo, "master", "data", strings.NewReader(fmt.Sprintf("%d\n", i)))
		require.NoError(t, err)
		require.NoError(t, c.FinishCommit(dataRepo, "master"))
		expectedValue += i
	}

	commitIter, err := c.FlushCommit([]*pfs.Commit{client.NewCommit(dataRepo, "master")}, nil)
	require.NoError(t, err)
	commitInfos := collectCommitInfos(t, commitIter)
	require.Equal(t, 1, len(commitInfos))
	var buf bytes.Buffer
	require.NoError(t, c.GetFile(pipeline, "master", "sum", 0, 0, &buf))
	require.Equal(t, fmt.Sprintf("%d\n", expectedValue), buf.String())
}

func TestIncrementalAppendPipeline(t *testing.T) {
	if testing.Short() {
		t.Skip("Skipping integration tests in short mode")
	}
	t.Parallel()
	c := getPachClient(t)

	dataRepo := uniqueString("TestIncrementalAppendPipeline_data")
	require.NoError(t, c.CreateRepo(dataRepo))

	pipeline := uniqueString("pipeline")
	_, err := c.PpsAPIClient.CreatePipeline(
		context.Background(),
		&pps.CreatePipelineRequest{
			Pipeline: client.NewPipeline(pipeline),
			Transform: &pps.Transform{
				Cmd: []string{"bash"},
				Stdin: []string{
					"touch /pfs/out/sum",
					fmt.Sprintf("SUM=`cat /pfs/%s/data/* /pfs/out/sum | awk '{sum+=$1} END {print sum}'`", dataRepo),
					"echo $SUM > /pfs/out/sum",
				},
			},
			ParallelismSpec: &pps.ParallelismSpec{
				Constant: 1,
			},
			Input:       client.NewAtomInput(dataRepo, "/"),
			Incremental: true,
		})
	require.NoError(t, err)
	expectedValue := 0
	for i := 0; i <= 150; i++ {
		_, err := c.StartCommit(dataRepo, "master")
		require.NoError(t, err)
		w, err := c.PutFileSplitWriter(dataRepo, "master", "data", pfs.Delimiter_LINE, 0, 0, false)
		require.NoError(t, err)
		_, err = w.Write([]byte(fmt.Sprintf("%d\n", i)))
		require.NoError(t, err)
		require.NoError(t, w.Close())
		require.NoError(t, c.FinishCommit(dataRepo, "master"))
		expectedValue += i
	}

	commitIter, err := c.FlushCommit([]*pfs.Commit{client.NewCommit(dataRepo, "master")}, nil)
	require.NoError(t, err)
	commitInfos := collectCommitInfos(t, commitIter)
	require.Equal(t, 1, len(commitInfos))
	var buf bytes.Buffer
	require.NoError(t, c.GetFile(pipeline, "master", "sum", 0, 0, &buf))
	require.Equal(t, fmt.Sprintf("%d\n", expectedValue), buf.String())
}

func TestIncrementalOneFile(t *testing.T) {
	if testing.Short() {
		t.Skip("Skipping integration tests in short mode")
	}
	t.Parallel()
	c := getPachClient(t)

	dataRepo := uniqueString("TestIncrementalOneFile")
	require.NoError(t, c.CreateRepo(dataRepo))

	pipeline := uniqueString("pipeline")
	_, err := c.PpsAPIClient.CreatePipeline(
		context.Background(),
		&pps.CreatePipelineRequest{
			Pipeline: client.NewPipeline(pipeline),
			Transform: &pps.Transform{
				Cmd: []string{"bash"},
				Stdin: []string{
					"find /pfs",
					fmt.Sprintf("cp /pfs/%s/dir/file /pfs/out/file", dataRepo),
				},
			},
			ParallelismSpec: &pps.ParallelismSpec{
				Constant: 1,
			},
			Input:       client.NewAtomInput(dataRepo, "/dir/file"),
			Incremental: true,
		})
	require.NoError(t, err)
	_, err = c.StartCommit(dataRepo, "master")
	require.NoError(t, err)
	_, err = c.PutFile(dataRepo, "master", "/dir/file", strings.NewReader("foo\n"))
	require.NoError(t, err)
	require.NoError(t, c.FinishCommit(dataRepo, "master"))
	_, err = c.StartCommit(dataRepo, "master")
	require.NoError(t, err)
	_, err = c.PutFile(dataRepo, "master", "/dir/file", strings.NewReader("bar\n"))
	require.NoError(t, err)
	require.NoError(t, c.FinishCommit(dataRepo, "master"))

	commitIter, err := c.FlushCommit([]*pfs.Commit{client.NewCommit(dataRepo, "master")}, nil)
	require.NoError(t, err)
	commitInfos := collectCommitInfos(t, commitIter)
	require.Equal(t, 1, len(commitInfos))
	var buf bytes.Buffer
	require.NoError(t, c.GetFile(pipeline, "master", "file", 0, 0, &buf))
	require.Equal(t, "foo\nbar\n", buf.String())
}

func TestGarbageCollection(t *testing.T) {
	if testing.Short() {
		t.Skip("Skipping integration tests in short mode")
	}

	if os.Getenv(InCloudEnv) == "" {
		t.Skip("Skipping this test as it can only be run in the cloud.")
	}

	c := getPachClient(t)

	// The objects/tags that are there originally.  We run GC
	// first so that later GC runs doesn't collect objects created
	// by other tests.
	require.NoError(t, c.GarbageCollect())
	originalObjects := getAllObjects(t, c)
	originalTags := getAllTags(t, c)

	dataRepo := uniqueString("TestGarbageCollection")
	pipeline := uniqueString("TestGarbageCollectionPipeline")

	var commit *pfs.Commit
	var err error
	createInputAndPipeline := func() {
		require.NoError(t, c.CreateRepo(dataRepo))

		commit, err = c.StartCommit(dataRepo, "master")
		require.NoError(t, err)
		_, err = c.PutFile(dataRepo, commit.ID, "foo", strings.NewReader("foo"))
		require.NoError(t, err)
		_, err = c.PutFile(dataRepo, commit.ID, "bar", strings.NewReader("bar"))
		require.NoError(t, err)
		require.NoError(t, c.FinishCommit(dataRepo, "master"))

		// This pipeline copies foo and modifies bar
		require.NoError(t, c.CreatePipeline(
			pipeline,
			"",
			[]string{"bash"},
			[]string{
				fmt.Sprintf("cp /pfs/%s/foo /pfs/out/foo", dataRepo),
				fmt.Sprintf("cp /pfs/%s/bar /pfs/out/bar", dataRepo),
				"echo bar >> /pfs/out/bar",
			},
			nil,
			client.NewAtomInput(dataRepo, "/"),
			"",
			false,
		))
		commitIter, err := c.FlushCommit([]*pfs.Commit{commit}, nil)
		require.NoError(t, err)
		commitInfos := collectCommitInfos(t, commitIter)
		require.Equal(t, 1, len(commitInfos))
	}
	createInputAndPipeline()

	objectsBefore := getAllObjects(t, c)
	tagsBefore := getAllTags(t, c)

	// Now delete the output repo and GC
	require.NoError(t, c.DeleteRepo(pipeline, false))
	require.NoError(t, c.GarbageCollect())

	// Check that data still exists in the input repo
	var buf bytes.Buffer
	require.NoError(t, c.GetFile(dataRepo, commit.ID, "foo", 0, 0, &buf))
	require.Equal(t, "foo", buf.String())
	buf.Reset()
	require.NoError(t, c.GetFile(dataRepo, commit.ID, "bar", 0, 0, &buf))
	require.Equal(t, "bar", buf.String())

	// Check that the objects that should be removed have been removed.
	// We should've deleted precisely one object: the tree for the output
	// commit.
	objectsAfter := getAllObjects(t, c)
	tagsAfter := getAllTags(t, c)

	require.Equal(t, len(tagsBefore), len(tagsAfter))
	require.Equal(t, len(objectsBefore), len(objectsAfter)+1)
	objectsBefore = objectsAfter
	tagsBefore = tagsAfter

	// Now delete the pipeline and GC
	require.NoError(t, c.DeletePipeline(pipeline, false))
	require.NoError(t, c.GarbageCollect())

	// We should've deleted one tag since the pipeline has only processed
	// one datum.
	// We should've deleted two objects: one is the object referenced by
	// the tag, and another is the modified "bar" file.
	objectsAfter = getAllObjects(t, c)
	tagsAfter = getAllTags(t, c)

	require.Equal(t, len(tagsBefore), len(tagsAfter)+1)
	require.Equal(t, len(objectsBefore), len(objectsAfter)+2)

	// Now we delete the input repo.
	require.NoError(t, c.DeleteRepo(dataRepo, false))
	require.NoError(t, c.GarbageCollect())

	// Since we've now deleted everything that we created in this test,
	// the tag count and object count should be back to the originals.
	objectsAfter = getAllObjects(t, c)
	tagsAfter = getAllTags(t, c)
	require.Equal(t, len(originalTags), len(tagsAfter))
	require.Equal(t, len(originalObjects), len(objectsAfter))

	// Now we create the pipeline again and check that all data is
	// accessible.  This is important because there used to be a bug
	// where we failed to invalidate the cache such that the objects in
	// the cache were referencing blocks that had been GC-ed.
	createInputAndPipeline()
	buf.Reset()
	require.NoError(t, c.GetFile(dataRepo, commit.ID, "foo", 0, 0, &buf))
	require.Equal(t, "foo", buf.String())
	buf.Reset()
	require.NoError(t, c.GetFile(dataRepo, commit.ID, "bar", 0, 0, &buf))
	require.Equal(t, "bar", buf.String())
	buf.Reset()
	require.NoError(t, c.GetFile(pipeline, "master", "foo", 0, 0, &buf))
	require.Equal(t, "foo", buf.String())
	buf.Reset()
	require.NoError(t, c.GetFile(pipeline, "master", "bar", 0, 0, &buf))
	require.Equal(t, "barbar\n", buf.String())
}

func TestPipelineWithStats(t *testing.T) {
	if testing.Short() {
		t.Skip("Skipping integration tests in short mode")
	}
	t.Parallel()
	c := getPachClient(t)

	dataRepo := uniqueString("TestPipelineWithStats_data")
	require.NoError(t, c.CreateRepo(dataRepo))

	numFiles := 500
	commit1, err := c.StartCommit(dataRepo, "master")
	require.NoError(t, err)
	for i := 0; i < numFiles; i++ {
		_, err = c.PutFile(dataRepo, commit1.ID, fmt.Sprintf("file-%d", i), strings.NewReader(strings.Repeat("foo\n", 100)))
	}
	require.NoError(t, c.FinishCommit(dataRepo, commit1.ID))

	pipeline := uniqueString("pipeline")
	_, err = c.PpsAPIClient.CreatePipeline(context.Background(),
		&pps.CreatePipelineRequest{
			Pipeline: client.NewPipeline(pipeline),
			Transform: &pps.Transform{
				Cmd: []string{"bash"},
				Stdin: []string{
					fmt.Sprintf("cp /pfs/%s/* /pfs/out/", dataRepo),
				},
			},
			Input:       client.NewAtomInput(dataRepo, "/*"),
			EnableStats: true,
			ParallelismSpec: &pps.ParallelismSpec{
				Constant: 4,
			},
		})

	commitIter, err := c.FlushCommit([]*pfs.Commit{commit1}, nil)
	require.NoError(t, err)
	commitInfos := collectCommitInfos(t, commitIter)
	require.Equal(t, 1, len(commitInfos))

	jobs, err := c.ListJob(pipeline, nil)
	require.NoError(t, err)
	require.Equal(t, 1, len(jobs))

	datums, err := c.ListDatum(jobs[0].Job.ID)
	require.NoError(t, err)
	require.Equal(t, numFiles, len(datums))

	// Block on the job being complete before we call ListDatum again so we're
	// sure the datums have actually been processed.
	_, err = c.InspectJob(jobs[0].Job.ID, true)
	require.NoError(t, err)

<<<<<<< HEAD
	resp, err := c.ListDatum(jobs[0].Job.ID, 0, 0)
=======
	datums, err = c.ListDatum(jobs[0].Job.ID)
>>>>>>> 5e631ae0
	require.NoError(t, err)
	require.Equal(t, numFiles, len(resp.DatumInfos))

	for _, datum := range resp.DatumInfos {
		require.NoError(t, err)
		require.Equal(t, pps.DatumState_SUCCESS, datum.State)
	}

	// Make sure inspect-datum works
	datum, err := c.InspectDatum(jobs[0].Job.ID, resp.DatumInfos[0].Datum.ID)
	require.NoError(t, err)
	require.Equal(t, pps.DatumState_SUCCESS, datum.State)
}

func TestPipelineWithStatsFailedDatums(t *testing.T) {
	if testing.Short() {
		t.Skip("Skipping integration tests in short mode")
	}
	t.Parallel()
	c := getPachClient(t)

	dataRepo := uniqueString("TestPipelineWithStatsFailedDatums_data")
	require.NoError(t, c.CreateRepo(dataRepo))

	numFiles := 200
	commit1, err := c.StartCommit(dataRepo, "master")
	require.NoError(t, err)
	for i := 0; i < numFiles; i++ {
		_, err = c.PutFile(dataRepo, commit1.ID, fmt.Sprintf("file-%d", i), strings.NewReader(strings.Repeat("foo\n", 100)))
	}
	require.NoError(t, c.FinishCommit(dataRepo, commit1.ID))

	pipeline := uniqueString("pipeline")
	_, err = c.PpsAPIClient.CreatePipeline(context.Background(),
		&pps.CreatePipelineRequest{
			Pipeline: client.NewPipeline(pipeline),
			Transform: &pps.Transform{
				Cmd: []string{"bash"},
				Stdin: []string{
					"if [ $RANDOM -gt 15000 ]; then exit 1; fi",
					fmt.Sprintf("cp /pfs/%s/* /pfs/out/", dataRepo),
				},
			},
			Input:       client.NewAtomInput(dataRepo, "/*"),
			EnableStats: true,
			ParallelismSpec: &pps.ParallelismSpec{
				Constant: 4,
			},
		})

	_, err = c.FlushCommit([]*pfs.Commit{commit1}, nil)
	require.NoError(t, err)

	// Without this sleep, I get no results from list-job
	// See issue: https://github.com/pachyderm/pachyderm/issues/2181
	time.Sleep(15 * time.Second)
	jobs, err := c.ListJob(pipeline, nil)
	require.NoError(t, err)
	require.Equal(t, 1, len(jobs))
	// Block on the job being complete before we call ListDatum
	_, err = c.InspectJob(jobs[0].Job.ID, true)
	require.NoError(t, err)

	resp, err := c.ListDatum(jobs[0].Job.ID, 0, 0)
	require.NoError(t, err)
	require.Equal(t, numFiles, len(resp.DatumInfos))

	// First entry should be failed
	require.Equal(t, pps.DatumState_FAILED, resp.DatumInfos[0].State)
	// Last entry should be success
	require.Equal(t, pps.DatumState_SUCCESS, resp.DatumInfos[len(resp.DatumInfos)-1].State)

	// Make sure inspect-datum works for failed state
	datum, err := c.InspectDatum(jobs[0].Job.ID, resp.DatumInfos[0].Datum.ID)
	require.NoError(t, err)
	require.Equal(t, pps.DatumState_FAILED, datum.State)
}

func TestPipelineWithStatsPaginated(t *testing.T) {
	if testing.Short() {
		t.Skip("Skipping integration tests in short mode")
	}
	t.Parallel()
	c := getPachClient(t)

	dataRepo := uniqueString("TestPipelineWithStatsPaginated_data")
	require.NoError(t, c.CreateRepo(dataRepo))

	numPages := int64(2)
	pageSize := int64(100)
	numFiles := int(numPages * pageSize)
	commit1, err := c.StartCommit(dataRepo, "master")
	require.NoError(t, err)
	for i := 0; i < numFiles; i++ {
		_, err = c.PutFile(dataRepo, commit1.ID, fmt.Sprintf("file-%d", i), strings.NewReader(strings.Repeat("foo\n", 100)))
	}
	require.NoError(t, c.FinishCommit(dataRepo, commit1.ID))

	pipeline := uniqueString("pipeline")
	_, err = c.PpsAPIClient.CreatePipeline(context.Background(),
		&pps.CreatePipelineRequest{
			Pipeline: client.NewPipeline(pipeline),
			Transform: &pps.Transform{
				Cmd: []string{"bash"},
				Stdin: []string{
					"if [ $RANDOM -gt 15000 ]; then exit 1; fi",
					fmt.Sprintf("cp /pfs/%s/* /pfs/out/", dataRepo),
				},
			},
			Input:       client.NewAtomInput(dataRepo, "/*"),
			EnableStats: true,
			ParallelismSpec: &pps.ParallelismSpec{
				Constant: 4,
			},
		})

	_, err = c.FlushCommit([]*pfs.Commit{commit1}, nil)
	require.NoError(t, err)

	// Without this sleep, I get no results from list-job
	time.Sleep(15 * time.Second)
	jobs, err := c.ListJob(pipeline, nil)
	require.NoError(t, err)
	require.Equal(t, 1, len(jobs))

	// Block on the job being complete before we call ListDatum
	_, err = c.InspectJob(jobs[0].Job.ID, true)
	require.NoError(t, err)

	resp, err := c.ListDatum(jobs[0].Job.ID, pageSize, 0)
	require.NoError(t, err)
	require.Equal(t, pageSize, int64(len(resp.DatumInfos)))

	// First entry should be failed
	require.Equal(t, pps.DatumState_FAILED, resp.DatumInfos[0].State)

	resp, err = c.ListDatum(jobs[0].Job.ID, pageSize, int64(numPages-1))
	require.NoError(t, err)
	require.Equal(t, pageSize, int64(len(resp.DatumInfos)))

	// Last entry should be success
	require.Equal(t, pps.DatumState_SUCCESS, resp.DatumInfos[len(resp.DatumInfos)-1].State)

	// Make sure we get error when requesting pages too high
	resp, err = c.ListDatum(jobs[0].Job.ID, pageSize, int64(numPages))
	require.YesError(t, err)
}

func TestPipelineWithStatsAcrossJobs(t *testing.T) {
	if testing.Short() {
		t.Skip("Skipping integration tests in short mode")
	}
	t.Parallel()
	c := getPachClient(t)

	dataRepo := uniqueString("TestPipelineWithStatsAcrossJobs_data")
	require.NoError(t, c.CreateRepo(dataRepo))

	numFiles := 500
	commit1, err := c.StartCommit(dataRepo, "master")
	require.NoError(t, err)
	for i := 0; i < numFiles; i++ {
		_, err = c.PutFile(dataRepo, commit1.ID, fmt.Sprintf("foo-%d", i), strings.NewReader(strings.Repeat("foo\n", 100)))
	}
	require.NoError(t, c.FinishCommit(dataRepo, commit1.ID))

	commit2, err := c.StartCommit(dataRepo, "master")
	require.NoError(t, err)
	for i := 0; i < numFiles; i++ {
		_, err = c.PutFile(dataRepo, commit2.ID, fmt.Sprintf("bar-%d", i), strings.NewReader(strings.Repeat("bar\n", 100)))
	}
	require.NoError(t, c.FinishCommit(dataRepo, commit2.ID))

	pipeline := uniqueString("pipeline")
	_, err = c.PpsAPIClient.CreatePipeline(context.Background(),
		&pps.CreatePipelineRequest{
			Pipeline: client.NewPipeline(pipeline),
			Transform: &pps.Transform{
				Cmd: []string{"bash"},
				Stdin: []string{
					fmt.Sprintf("cp /pfs/%s/* /pfs/out/", dataRepo),
				},
			},
			Input:       client.NewAtomInput(dataRepo, "/*"),
			EnableStats: true,
			ParallelismSpec: &pps.ParallelismSpec{
				Constant: 4,
			},
		})

	commitIter, err := c.FlushCommit([]*pfs.Commit{commit1}, nil)
	require.NoError(t, err)
	commitInfos := collectCommitInfos(t, commitIter)
	require.Equal(t, 1, len(commitInfos))

	jobs, err := c.ListJob(pipeline, nil)
	require.NoError(t, err)
	require.Equal(t, 1, len(jobs))

	// Block on the job being complete before we call ListDatum
	_, err = c.InspectJob(jobs[0].Job.ID, true)
	require.NoError(t, err)

	resp, err := c.ListDatum(jobs[0].Job.ID, 0, 0)
	require.NoError(t, err)
	require.Equal(t, numFiles, len(resp.DatumInfos))

	datum, err := c.InspectDatum(jobs[0].Job.ID, resp.DatumInfos[0].Datum.ID)
	require.NoError(t, err)
	require.Equal(t, pps.DatumState_SUCCESS, datum.State)

	commitIter, err = c.FlushCommit([]*pfs.Commit{commit2}, nil)
	require.NoError(t, err)
	commitInfos = collectCommitInfos(t, commitIter)
	require.Equal(t, 1, len(commitInfos))

	jobs, err = c.ListJob(pipeline, nil)
	require.NoError(t, err)
	require.Equal(t, 2, len(jobs))

	// Block on the job being complete before we call ListDatum
	_, err = c.InspectJob(jobs[0].Job.ID, true)
	require.NoError(t, err)

	resp, err = c.ListDatum(jobs[0].Job.ID, 0, 0)
	require.NoError(t, err)
	// we should see all the datums from the first job (which should be skipped)
	// in addition to all the new datums processed in this job
	require.Equal(t, numFiles*2, len(resp.DatumInfos))

	datum, err = c.InspectDatum(jobs[0].Job.ID, resp.DatumInfos[0].Datum.ID)
	require.NoError(t, err)
	require.Equal(t, pps.DatumState_SUCCESS, datum.State)
	// Test datums marked as skipped correctly
	// (also tests list datums are sorted by state)
	datum, err = c.InspectDatum(jobs[0].Job.ID, resp.DatumInfos[numFiles].Datum.ID)
	require.NoError(t, err)
	require.Equal(t, pps.DatumState_SKIPPED, datum.State)
}

func TestPipelineWithStatsSkippedEdgeCase(t *testing.T) {
	// If I add a file in commit1, delete it in commit2, add it again in commit 3 ...
	// the datum will be marked as success on the 3rd job, even though it should be marked as skipped
	if testing.Short() {
		t.Skip("Skipping integration tests in short mode")
	}
	t.Parallel()
	c := getPachClient(t)

	dataRepo := uniqueString("TestPipelineWithStatsSkippedEdgeCase_data")
	require.NoError(t, c.CreateRepo(dataRepo))

	numFiles := 10
	commit1, err := c.StartCommit(dataRepo, "master")
	require.NoError(t, err)
	for i := 0; i < numFiles; i++ {
		_, err = c.PutFile(dataRepo, commit1.ID, fmt.Sprintf("file-%d", i), strings.NewReader(strings.Repeat("foo\n", 100)))
	}
	require.NoError(t, c.FinishCommit(dataRepo, commit1.ID))
	commit2, err := c.StartCommit(dataRepo, "master")
	require.NoError(t, err)
	err = c.DeleteFile(dataRepo, commit2.ID, "file-0")
	require.NoError(t, c.FinishCommit(dataRepo, commit2.ID))
	commit3, err := c.StartCommit(dataRepo, "master")
	require.NoError(t, err)
	_, err = c.PutFile(dataRepo, commit3.ID, "file-0", strings.NewReader(strings.Repeat("foo\n", 100)))
	require.NoError(t, c.FinishCommit(dataRepo, commit3.ID))

	pipeline := uniqueString("pipeline")
	_, err = c.PpsAPIClient.CreatePipeline(context.Background(),
		&pps.CreatePipelineRequest{
			Pipeline: client.NewPipeline(pipeline),
			Transform: &pps.Transform{
				Cmd: []string{"bash"},
				Stdin: []string{
					fmt.Sprintf("cp /pfs/%s/* /pfs/out/", dataRepo),
				},
			},
			Input:       client.NewAtomInput(dataRepo, "/*"),
			EnableStats: true,
			ParallelismSpec: &pps.ParallelismSpec{
				Constant: 4,
			},
		})

	commitIter, err := c.FlushCommit([]*pfs.Commit{commit1}, nil)
	require.NoError(t, err)
	commitInfos := collectCommitInfos(t, commitIter)
	require.Equal(t, 1, len(commitInfos))

	jobs, err := c.ListJob(pipeline, nil)
	require.NoError(t, err)
	require.Equal(t, 1, len(jobs))

	// Block on the job being complete before we call ListDatum
	_, err = c.InspectJob(jobs[0].Job.ID, true)
	require.NoError(t, err)
	resp, err := c.ListDatum(jobs[0].Job.ID, 0, 0)
	require.NoError(t, err)
	require.Equal(t, numFiles, len(resp.DatumInfos))

	for _, datum := range resp.DatumInfos {
		require.NoError(t, err)
		require.Equal(t, pps.DatumState_SUCCESS, datum.State)
	}

	// Make sure inspect-datum works
	datum, err := c.InspectDatum(jobs[0].Job.ID, resp.DatumInfos[0].Datum.ID)
	require.NoError(t, err)
	require.Equal(t, pps.DatumState_SUCCESS, datum.State)

	commitIter, err = c.FlushCommit([]*pfs.Commit{commit3}, nil)
	require.NoError(t, err)
	commitInfos = collectCommitInfos(t, commitIter)
	require.Equal(t, 1, len(commitInfos))

	jobs, err = c.ListJob(pipeline, nil)
	require.NoError(t, err)
	require.Equal(t, 3, len(jobs))

	// Block on the job being complete before we call ListDatum
	_, err = c.InspectJob(jobs[0].Job.ID, true)
	require.NoError(t, err)
	resp, err = c.ListDatum(jobs[0].Job.ID, 0, 0)
	require.NoError(t, err)
	require.Equal(t, numFiles, len(resp.DatumInfos))

	var states []interface{}
	for _, datum := range resp.DatumInfos {
		require.Equal(t, pps.DatumState_SKIPPED, datum.State)
		states = append(states, datum.State)
	}
}

func TestIncrementalSharedProvenance(t *testing.T) {
	if testing.Short() {
		t.Skip("Skipping integration tests in short mode")
	}
	t.Parallel()
	c := getPachClient(t)

	dataRepo := uniqueString("TestIncrementalSharedProvenance_data")
	require.NoError(t, c.CreateRepo(dataRepo))

	pipeline1 := uniqueString("pipeline1")
	require.NoError(t, c.CreatePipeline(
		pipeline1,
		"",
		[]string{"true"},
		nil,
		&pps.ParallelismSpec{
			Constant: 1,
		},
		client.NewAtomInput(dataRepo, "/"),
		"",
		false,
	))
	pipeline2 := uniqueString("pipeline2")
	_, err := c.PpsAPIClient.CreatePipeline(
		context.Background(),
		&pps.CreatePipelineRequest{
			Pipeline: client.NewPipeline(pipeline2),
			Transform: &pps.Transform{
				Cmd: []string{"true"},
			},
			ParallelismSpec: &pps.ParallelismSpec{
				Constant: 1,
			},
			Input: client.NewCrossInput(
				client.NewAtomInput(dataRepo, "/"),
				client.NewAtomInput(pipeline1, "/"),
			),
			Incremental: true,
		})
	require.YesError(t, err)
	pipeline3 := uniqueString("pipeline3")
	require.NoError(t, c.CreatePipeline(
		pipeline3,
		"",
		[]string{"true"},
		nil,
		&pps.ParallelismSpec{
			Constant: 1,
		},
		client.NewAtomInput(dataRepo, "/"),
		"",
		false,
	))
	pipeline4 := uniqueString("pipeline4")
	_, err = c.PpsAPIClient.CreatePipeline(
		context.Background(),
		&pps.CreatePipelineRequest{
			Pipeline: client.NewPipeline(pipeline4),
			Transform: &pps.Transform{
				Cmd: []string{"true"},
			},
			ParallelismSpec: &pps.ParallelismSpec{
				Constant: 1,
			},
			Input: client.NewCrossInput(
				client.NewAtomInput(pipeline1, "/"),
				client.NewAtomInput(pipeline3, "/"),
			),
			Incremental: true,
		})
	require.YesError(t, err)
}

func TestSkippedDatums(t *testing.T) {
	if testing.Short() {
		t.Skip("Skipping integration tests in short mode")
	}
	t.Parallel()
	c := getPachClient(t)
	// create repos
	dataRepo := uniqueString("TestPipeline_data")
	require.NoError(t, c.CreateRepo(dataRepo))
	// create pipeline
	pipelineName := uniqueString("pipeline")
	//	require.NoError(t, c.CreatePipeline(
	_, err := c.PpsAPIClient.CreatePipeline(context.Background(),
		&pps.CreatePipelineRequest{
			Pipeline: client.NewPipeline(pipelineName),
			Transform: &pps.Transform{
				Cmd: []string{"bash"},
				Stdin: []string{
					fmt.Sprintf("cp /pfs/%s/* /pfs/out/", dataRepo),
				},
			},
			ParallelismSpec: &pps.ParallelismSpec{
				Constant: 1,
			},
			Input:       client.NewAtomInput(dataRepo, "/*"),
			EnableStats: true,
		})
	require.NoError(t, err)
	// Do first commit to repo
	commit1, err := c.StartCommit(dataRepo, "master")
	require.NoError(t, err)
	_, err = c.PutFile(dataRepo, commit1.ID, "file", strings.NewReader("foo\n"))
	require.NoError(t, err)
	require.NoError(t, c.FinishCommit(dataRepo, commit1.ID))
	commitInfoIter, err := c.FlushCommit([]*pfs.Commit{client.NewCommit(dataRepo, commit1.ID)}, nil)
	require.NoError(t, err)
	commitInfos := collectCommitInfos(t, commitInfoIter)
	require.Equal(t, 1, len(commitInfos))
	var buffer bytes.Buffer
	require.NoError(t, c.GetFile(commitInfos[0].Commit.Repo.Name, commitInfos[0].Commit.ID, "file", 0, 0, &buffer))
	require.Equal(t, "foo\n", buffer.String())
	// Do second commit to repo
	commit2, err := c.StartCommit(dataRepo, "master")
	require.NoError(t, err)
	_, err = c.PutFile(dataRepo, commit2.ID, "file2", strings.NewReader("bar\n"))
	require.NoError(t, err)
	require.NoError(t, c.FinishCommit(dataRepo, commit2.ID))
	commitInfoIter, err = c.FlushCommit([]*pfs.Commit{client.NewCommit(dataRepo, "master")}, nil)
	require.NoError(t, err)
	commitInfos = collectCommitInfos(t, commitInfoIter)
	require.Equal(t, 1, len(commitInfos))
	/*
		jobs, err := c.ListJob(pipelineName, nil)
		require.NoError(t, err)
		require.Equal(t, 2, len(jobs))

		datums, err := c.ListDatum(jobs[1].Job.ID)
		fmt.Printf("got datums: %v\n", datums)
		require.NoError(t, err)
		require.Equal(t, 2, len(datums))

		datum, err := c.InspectDatum(jobs[1].Job.ID, datums[0].ID)
		require.NoError(t, err)
		require.Equal(t, pps.DatumState_SUCCESS, datum.State)
	*/
}

func TestOpencvDemo(t *testing.T) {
	if testing.Short() {
		t.Skip("Skipping integration tests in short mode")
	}
	t.Parallel()
	c := getPachClient(t)
	require.NoError(t, c.CreateRepo("images"))
	commit, err := c.StartCommit("images", "master")
	require.NoError(t, err)
	require.NoError(t, c.PutFileURL("images", "master", "46Q8nDz.jpg", "http://imgur.com/46Q8nDz.jpg", false, false))
	require.NoError(t, c.FinishCommit("images", "master"))
	bytes, err := ioutil.ReadFile("../../doc/examples/opencv/edges.json")
	require.NoError(t, err)
	createPipelineRequest := &pps.CreatePipelineRequest{}
	require.NoError(t, json.Unmarshal(bytes, createPipelineRequest))
	_, err = c.PpsAPIClient.CreatePipeline(context.Background(), createPipelineRequest)
	require.NoError(t, err)
	bytes, err = ioutil.ReadFile("../../doc/examples/opencv/montage.json")
	require.NoError(t, err)
	createPipelineRequest = &pps.CreatePipelineRequest{}
	require.NoError(t, json.Unmarshal(bytes, createPipelineRequest))
	_, err = c.PpsAPIClient.CreatePipeline(context.Background(), createPipelineRequest)
	require.NoError(t, err)
	commitIter, err := c.FlushCommit([]*pfs.Commit{commit}, nil)
	require.NoError(t, err)
	commitInfos := collectCommitInfos(t, commitIter)
	require.Equal(t, 2, len(commitInfos))
}

func TestCronPipeline(t *testing.T) {
	if testing.Short() {
		t.Skip("Skipping integration tests in short mode")
	}
	t.Parallel()
	c := getPachClient(t)
	pipeline1 := uniqueString("pipeline1")
	require.NoError(t, c.CreatePipeline(
		pipeline1,
		"",
		[]string{"cp", "/pfs/time/time", "/pfs/out/time"},
		nil,
		nil,
		client.NewCronInput("time", "@every 20s"),
		"",
		false,
	))

	repo := fmt.Sprintf("%s_%s", pipeline1, "time")
	ctx, cancel := context.WithTimeout(context.Background(), time.Second*30)
	defer cancel() //cleanup resources
	iter, err := c.WithCtx(ctx).SubscribeCommit(repo, "master", "")
	require.NoError(t, err)
	commitInfo, err := iter.Next()
	require.NoError(t, err)

	commitIter, err := c.FlushCommit([]*pfs.Commit{commitInfo.Commit}, nil)
	require.NoError(t, err)
	commitInfos := collectCommitInfos(t, commitIter)
	require.Equal(t, 1, len(commitInfos))

	dataRepo := uniqueString("TestCronPipeline_data")
	require.NoError(t, c.CreateRepo(dataRepo))
	pipeline2 := uniqueString("pipeline2")
	require.NoError(t, c.CreatePipeline(
		pipeline2,
		"",
		[]string{"bash"},
		[]string{
			"cp /pfs/time/time /pfs/out/time",
			fmt.Sprintf("cp /pfs/%s/file /pfs/out/file", dataRepo),
		},
		nil,
		client.NewCrossInput(
			client.NewCronInput("time", "@every 20s"),
			client.NewAtomInput(dataRepo, "/"),
		),
		"",
		false,
	))
	dataCommit, err := c.StartCommit(dataRepo, "master")
	require.NoError(t, err)
	_, err = c.PutFile(dataRepo, "master", "file", strings.NewReader("file"))
	require.NoError(t, c.FinishCommit(dataRepo, "master"))

	repo = fmt.Sprintf("%s_%s", pipeline2, "time")
	ctx, cancel = context.WithTimeout(context.Background(), time.Second*30)
	defer cancel() //cleanup resources
	iter, err = c.WithCtx(ctx).SubscribeCommit(repo, "master", "")
	require.NoError(t, err)
	commitInfo, err = iter.Next()
	require.NoError(t, err)

	commitIter, err = c.FlushCommit([]*pfs.Commit{dataCommit, commitInfo.Commit}, nil)
	require.NoError(t, err)
	commitInfos = collectCommitInfos(t, commitIter)
	require.Equal(t, 1, len(commitInfos))
}

func TestSelfReferentialPipeline(t *testing.T) {
	if testing.Short() {
		t.Skip("Skipping integration tests in short mode")
	}
	t.Parallel()
	c := getPachClient(t)
	pipeline := uniqueString("pipeline")
	require.YesError(t, c.CreatePipeline(
		pipeline,
		"",
		[]string{"true"},
		nil,
		nil,
		client.NewAtomInput(pipeline, "/"),
		"",
		false,
	))
}

func getAllObjects(t testing.TB, c *client.APIClient) []*pfs.Object {
	objectsClient, err := c.ListObjects(context.Background(), &pfs.ListObjectsRequest{})
	require.NoError(t, err)
	var objects []*pfs.Object
	for object, err := objectsClient.Recv(); err != io.EOF; object, err = objectsClient.Recv() {
		require.NoError(t, err)
		objects = append(objects, object)
	}
	return objects
}

func getAllTags(t testing.TB, c *client.APIClient) []string {
	tagsClient, err := c.ListTags(context.Background(), &pfs.ListTagsRequest{})
	require.NoError(t, err)
	var tags []string
	for resp, err := tagsClient.Recv(); err != io.EOF; resp, err = tagsClient.Recv() {
		require.NoError(t, err)
		tags = append(tags, resp.Tag)
	}
	return tags
}

func restartAll(t *testing.T) {
	k := getKubeClient(t)
	podsInterface := k.Pods(api.NamespaceDefault)
	labelSelector, err := labels.Parse("suite=pachyderm")
	require.NoError(t, err)
	podList, err := podsInterface.List(
		api.ListOptions{
			LabelSelector: labelSelector,
		})
	require.NoError(t, err)
	for _, pod := range podList.Items {
		require.NoError(t, podsInterface.Delete(pod.Name, api.NewDeleteOptions(0)))
	}
	waitForReadiness(t)
}

func restartOne(t *testing.T) {
	k := getKubeClient(t)
	podsInterface := k.Pods(api.NamespaceDefault)
	labelSelector, err := labels.Parse("app=pachd")
	require.NoError(t, err)
	podList, err := podsInterface.List(
		api.ListOptions{
			LabelSelector: labelSelector,
		})
	require.NoError(t, err)
	require.NoError(t, podsInterface.Delete(podList.Items[rand.Intn(len(podList.Items))].Name, api.NewDeleteOptions(0)))
	waitForReadiness(t)
}

const (
	retries = 10
)

// getUsablePachClient is like getPachClient except it blocks until it gets a
// connection that actually works
func getUsablePachClient(t *testing.T) *client.APIClient {
	for i := 0; i < retries; i++ {
		client := getPachClient(t)
		ctx, cancel := context.WithTimeout(context.Background(), time.Second*30)
		defer cancel() //cleanup resources
		_, err := client.PfsAPIClient.ListRepo(ctx, &pfs.ListRepoRequest{})
		if err == nil {
			return client
		}
	}
	t.Fatalf("failed to connect after %d tries", retries)
	return nil
}

func waitForReadiness(t testing.TB) {
	k := getKubeClient(t)
	deployment := pachdDeployment(t)
	for {
		// This code is taken from
		// k8s.io/kubernetes/pkg/client/unversioned.ControllerHasDesiredReplicas
		// It used to call that fun ction but an update to the k8s library
		// broke it due to a type error.  We should see if we can go back to
		// using that code but I(jdoliner) couldn't figure out how to fanagle
		// the types into compiling.
		newDeployment, err := k.Extensions().Deployments(api.NamespaceDefault).Get(deployment.Name)
		require.NoError(t, err)
		if newDeployment.Status.ObservedGeneration >= deployment.Generation && newDeployment.Status.Replicas == newDeployment.Spec.Replicas {
			break
		}
		time.Sleep(time.Second * 5)
	}
	watch, err := k.Pods(api.NamespaceDefault).Watch(api.ListOptions{
		LabelSelector: labels.SelectorFromSet(map[string]string{"app": "pachd"}),
	})
	defer watch.Stop()
	require.NoError(t, err)
	readyPods := make(map[string]bool)
	for event := range watch.ResultChan() {
		ready, err := kube.PodRunningAndReady(event)
		require.NoError(t, err)
		if ready {
			pod, ok := event.Object.(*api.Pod)
			if !ok {
				t.Fatal("event.Object should be an object")
			}
			readyPods[pod.Name] = true
			if len(readyPods) == int(deployment.Spec.Replicas) {
				break
			}
		}
	}
}

func pipelineRc(t testing.TB, pipelineInfo *pps.PipelineInfo) (*api.ReplicationController, error) {
	k := getKubeClient(t)
	rc := k.ReplicationControllers(api.NamespaceDefault)
	return rc.Get(ppsserver.PipelineRcName(pipelineInfo.Pipeline.Name, pipelineInfo.Version))
}

func pachdDeployment(t testing.TB) *extensions.Deployment {
	k := getKubeClient(t)
	result, err := k.Extensions().Deployments(api.NamespaceDefault).Get("pachd")
	require.NoError(t, err)
	return result
}

// scalePachd scales the number of pachd nodes up or down.
// If up is true, then the number of nodes will be within (n, 2n]
// If up is false, then the number of nodes will be within [1, n)
func scalePachdRandom(t testing.TB, up bool) {
	pachdRc := pachdDeployment(t)
	originalReplicas := pachdRc.Spec.Replicas
	for {
		if up {
			pachdRc.Spec.Replicas = originalReplicas + int32(rand.Intn(int(originalReplicas))+1)
		} else {
			pachdRc.Spec.Replicas = int32(rand.Intn(int(originalReplicas)-1) + 1)
		}

		if pachdRc.Spec.Replicas != originalReplicas {
			break
		}
	}
	scalePachdN(t, int(pachdRc.Spec.Replicas))
}

// scalePachdN scales the number of pachd nodes to N
func scalePachdN(t testing.TB, n int) {
	k := getKubeClient(t)
	pachdDeployment := pachdDeployment(t)
	pachdDeployment.Spec.Replicas = int32(n)
	_, err := k.Extensions().Deployments(api.NamespaceDefault).Update(pachdDeployment)
	require.NoError(t, err)
	waitForReadiness(t)
	// Unfortunately, even when all pods are ready, the cluster membership
	// protocol might still be running, thus PFS API calls might fail.  So
	// we wait a little bit for membership to stablize.
	time.Sleep(15 * time.Second)
}

// scalePachd reads the number of pachd nodes from an env variable and
// scales pachd accordingly.
func scalePachd(t testing.TB) {
	nStr := os.Getenv("PACHD")
	if nStr == "" {
		return
	}
	n, err := strconv.Atoi(nStr)
	require.NoError(t, err)
	scalePachdN(t, n)
}

func getKubeClient(t testing.TB) *kube.Client {
	var config *kube_client.Config
	host := os.Getenv("KUBERNETES_SERVICE_HOST")
	if host != "" {
		var err error
		config, err = kube_client.InClusterConfig()
		require.NoError(t, err)
	} else {
		config = &kube_client.Config{
			Host:     "http://0.0.0.0:8080",
			Insecure: false,
		}
	}
	k, err := kube.New(config)
	require.NoError(t, err)
	return k
}

var pachClient *client.APIClient
var getPachClientOnce sync.Once

func getPachClient(t testing.TB) *client.APIClient {
	getPachClientOnce.Do(func() {
		var err error
		if addr := os.Getenv("PACHD_PORT_650_TCP_ADDR"); addr != "" {
			pachClient, err = client.NewInCluster()
		} else {
			pachClient, err = client.NewOnUserMachine(false, "user")
		}
		require.NoError(t, err)
	})
	return pachClient
}

func uniqueString(prefix string) string {
	return prefix + uuid.NewWithoutDashes()[0:12]
}<|MERGE_RESOLUTION|>--- conflicted
+++ resolved
@@ -3969,20 +3969,16 @@
 	require.NoError(t, err)
 	require.Equal(t, 1, len(jobs))
 
-	datums, err := c.ListDatum(jobs[0].Job.ID)
-	require.NoError(t, err)
-	require.Equal(t, numFiles, len(datums))
+	resp, err := c.ListDatum(jobs[0].Job.ID)
+	require.NoError(t, err)
+	require.Equal(t, numFiles, len(resp.DatumInfos))
 
 	// Block on the job being complete before we call ListDatum again so we're
 	// sure the datums have actually been processed.
 	_, err = c.InspectJob(jobs[0].Job.ID, true)
 	require.NoError(t, err)
 
-<<<<<<< HEAD
 	resp, err := c.ListDatum(jobs[0].Job.ID, 0, 0)
-=======
-	datums, err = c.ListDatum(jobs[0].Job.ID)
->>>>>>> 5e631ae0
 	require.NoError(t, err)
 	require.Equal(t, numFiles, len(resp.DatumInfos))
 
